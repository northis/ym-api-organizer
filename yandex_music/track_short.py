from typing import TYPE_CHECKING, Optional, List

if TYPE_CHECKING:
    from yandex_music import Client, Track

from yandex_music import YandexMusicObject


class TrackShort(YandexMusicObject):
    """Класс представляющий укороченную версию трека с неполными данными.

    Attributes:
        id (:obj:`str`): Уникальный идентификатор трека.
        timestamp (:obj:`str`): Дата TODO.
        album_id (:obj:`str`): Уникальный идентификатор альбома.
        client (:obj:`yandex_music.Client`): Объект класса :class:`yandex_music.Client` представляющий клиент Yandex
            Music.

    Args:
        id_ (:obj:`str`): Уникальный идентификатор трека.
        timestamp (:obj:`str`): Дата TODO.
        album_id (:obj:`str`, optional): Уникальный идентификатор альбома.
        client (:obj:`yandex_music.Client`, optional): Объект класса :class:`yandex_music.Client` представляющий клиент
            Yandex Music.
        **kwargs: Произвольные ключевые аргументы полученные от API.
    """

    def __init__(self,
<<<<<<< HEAD
                 id: str,
                 timestamp: str,
                 album_id: Optional[str] = None,
                 client: Optional['Client'] = None,
=======
                 id_,
                 timestamp,
                 album_id=None,
                 client=None,
>>>>>>> 2ed5e060
                 **kwargs):
        self.id = id_
        self.timestamp = timestamp

        self.album_id = album_id

        self._track = None

        self.client = client
        self._id_attrs = (self.id, self.album_id)

    @property
    def track(self) -> 'Track':
        """:obj:`yandex_music.Track`: Объект класса :class:`yandex_music.Track` представляющий полную версию трека."""
        if self._track:
            return self._track

        self._track = self.client.tracks(self.track_id)[0]

        return self._track

    @property
    def track_id(self) -> str:
        """:obj:`str`:  Уникальный идентификатор трека состоящий из его номера и номера альбома или просто из номера."""

        if self.album_id:
            return f'{self.id}:{self.album_id}'

        return f'{self.id}'

    @classmethod
    def de_json(cls, data: dict, client: 'Client') -> Optional['TrackShort']:
        """Десериализация объекта.

        Args:
            data (:obj:`dict`): Поля и значения десериализуемого объекта.
            client (:obj:`yandex_music.Client`): Объект класса :class:`yandex_music.Client` представляющий клиент Yandex
                Music.

        Returns:
            :obj:`yandex_music.TrackShort`: Объект класса :class:`yandex_music.TrackShort`.
        """
        if not data:
            return None

        data = super(TrackShort, cls).de_json(data, client)

        return cls(client=client, **data)

    @classmethod
    def de_list(cls, data: dict, client: 'Client') -> List['TrackShort']:
        """Десериализация списка объектов.

        Args:
            data (:obj:`list`): Список словарей с полями и значениями десериализуемого объекта.
            client (:obj:`yandex_music.Client`): Объект класса :class:`yandex_music.Client` представляющий клиент Yandex
                Music.

        Returns:
            :obj:`list` из :obj:`yandex_music.TrackShort`: Список объектов класса :class:`yandex_music.TrackShort`.
        """
        if not data:
            return []

        tracks = list()
        for track in data:
            tracks.append(cls.de_json(track, client))

        return tracks

    # camelCase псевдонимы

    #: Псевдоним для :attr:`track_id`
    trackId = track_id<|MERGE_RESOLUTION|>--- conflicted
+++ resolved
@@ -26,17 +26,10 @@
     """
 
     def __init__(self,
-<<<<<<< HEAD
-                 id: str,
+                 id_: str,
                  timestamp: str,
                  album_id: Optional[str] = None,
                  client: Optional['Client'] = None,
-=======
-                 id_,
-                 timestamp,
-                 album_id=None,
-                 client=None,
->>>>>>> 2ed5e060
                  **kwargs):
         self.id = id_
         self.timestamp = timestamp
