import functools
import logging
from datetime import datetime
from typing import Callable, Dict, List, Optional, Union

from yandex_music import Album, Artist, ArtistAlbums, ArtistTracks, BriefInfo, Dashboard, DownloadInfo, Experiments, \
<<<<<<< HEAD
    Feed, Genre, Landing, Like, PermissionAlerts, Playlist, PromoCodeStatus, Search, Settings, ShotEvent, SimilarTracks, \
    StationResult, StationTracksResult, Status, Suggestions, Supplement, Track, TracksList, UserSettings, \
    YandexMusicObject, PlaylistRecommendations
=======
    Feed, Genre, Landing, Like, PermissionAlerts, Playlist, PromoCodeStatus, Search, Settings, ShotEvent, Supplement, \
    StationResult, StationTracksResult, Status, Suggestions, SimilarTracks, Track, TracksList, UserSettings, \
    YandexMusicObject, ChartInfo, TagResult
>>>>>>> 97cf5b5d
from yandex_music.exceptions import Captcha, InvalidToken
from yandex_music.utils.difference import Difference
from yandex_music.utils.request import Request

CLIENT_ID = '23cabbbdc6cd418abb4b39c32c41195d'
CLIENT_SECRET = '53bc75238f0c4d08a118e51fe9203300'

de_list = {
    'artist': Artist.de_list,
    'album': Album.de_list,
    'track': Track.de_list,
    'playlist': Playlist.de_list,
}

logging.getLogger(__name__).addHandler(logging.NullHandler())


def log(method):
    logger = logging.getLogger(method.__module__)

    @functools.wraps(method)
    def wrapper(*args, **kwargs):
        logger.debug(f'Entering: {method.__name__}')

        result = method(*args, **kwargs)
        logger.debug(result)

        logger.debug(f'Exiting: {method.__name__}')

        return result

    return wrapper


class Client(YandexMusicObject):
    """Класс, представляющий клиент Yandex Music.

    Note:
        При `fetch_account_status = False` многие сокращения перестанут работать в связи с тем, что неоткуда будет взять
        uid аккаунта для отправки запроса. Так же в большинстве методов придётся передавать `uid` явно.

    Attributes:
        logger (:obj:`logging.Logger`): Объект логера.
        token (:obj:`str`): Уникальный ключ для аутентификации.
        base_url (:obj:`str`): Ссылка на API Yandex Music.
        oauth_url (:obj:`str`): Ссылка на OAuth Yandex Music.
        me (:obj:`yandex_music.Status`): Информация об аккаунте.

    Args:
        token (:obj:`str`, optional): Уникальный ключ для аутентификации.
        fetch_account_status (:obj:`bool`, optional): Получить ли информацию об аккаунте при инициализации объекта.
        base_url (:obj:`str`, optional): Ссылка на API Yandex Music.
        oauth_url (:obj:`str`, optional): Ссылка на OAuth Yandex Music.
        request (:obj:`yandex_music.utils.request.Request`, optional): Пре-инициализация
            :class:`yandex_music.utils.request.Request`.
    """

    def __init__(self, token: str = None, fetch_account_status: bool = True, base_url: str = None,
                 oauth_url: str = None, request: Request = None) -> None:
        self.logger = logging.getLogger(__name__)
        self.token = token

        if base_url is None:
            base_url = 'https://api.music.yandex.net'
        if oauth_url is None:
            oauth_url = 'https://oauth.yandex.ru'

        self.base_url = base_url
        self.oauth_url = oauth_url

        if request:
            self._request = request
            self._request.set_and_return_client(self)
        else:
            self._request = Request(self)

        self.me = None
        if fetch_account_status:
            self.me = self.account_status()

    @classmethod
    def from_credentials(cls, username: str, password: str, x_captcha_answer: str = None, x_captcha_key: str = None,
                         captcha_callback: Callable[[Captcha], str] = None, *args, **kwargs) -> 'Client':
        """Инициализция клиента по логину и паролю.

        Note:
            Данный метод получает токен каждый раз при вызове. Рекомендуется сгенерировать его самостоятельно, сохранить
            и использовать при следующих инициализациях клиента. Не храните логины и пароли!

        Args:
            username (:obj:`str`): Логин клиента (идентификатор).
            password (:obj:`str`): Пароль клиента (аутентификатор).
            x_captcha_answer (:obj:`str`, optional): Ответ на капчу (цифры с картинки).
            x_captcha_key (:obj:`str`, optional): Уникальный ключ капчи.
            captcha_callback (:obj:`function`, optional): Функция обратного вызова для обработки капчи, должна
                принимать объект класса :class:`yandex_music.exceptions.Captcha` и возвращать проверочный код.
            **kwargs (:obj:`dict`, optional): Аргументы для конструктора клиента.

        Returns:
            :obj:`yandex_music.Client`.

        Raises:
            :class:`yandex_music.exceptions.YandexMusicError`: Базовое исключение библиотеки.
        """

        token = None
        while not token:
            try:
                token = cls(*args, **kwargs).generate_token_by_username_and_password(username, password,
                                                                                     x_captcha_answer=x_captcha_answer,
                                                                                     x_captcha_key=x_captcha_key)
            except Captcha as e:
                if not captcha_callback:
                    raise e

                x_captcha_answer = captcha_callback(e.captcha)
                x_captcha_key = e.captcha.x_captcha_key

        return cls(token, *args, **kwargs)

    @classmethod
    def from_token(cls, token: str, *args, **kwargs) -> 'Client':
        """Инициализция клиента по токену.

        Note:
            Ничем не отличается от `Client(token)`. Так исторически сложилось.

        Args:
            token (:obj:`str`, optional): Уникальный ключ для аутентификации.
            **kwargs (:obj:`dict`, optional): Аргументы для конструктора клиента.

        Returns:
            :obj:`yandex_music.Client`.
        """

        return cls(token, *args, **kwargs)

    @log
    def generate_token_by_username_and_password(self, username: str, password: str, grant_type: str = 'password',
                                                x_captcha_answer: str = None, x_captcha_key: str = None,
                                                timeout: Union[int, float] = None, *args, **kwargs) -> str:
        """Метод получения OAuth токена по логину и паролю.

        Args:
            username (:obj:`str`): Логин клиента (идентификатор).
            password (:obj:`str`): Пароль клиента (аутентификатор).
            grant_type (:obj:`str`, optional): Тип разрешения OAuth.
            x_captcha_answer (:obj:`str`, optional): Ответ на капчу (цифры с картинки).
            x_captcha_key (:obj:`str`, optional): Уникальный ключ капчи.
            timeout (:obj:`int` | :obj:`float`, optional): Если это значение указано, используется как время ожидания
                ответа от сервера вместо указанного при создании пула.
            **kwargs (:obj:`dict`, optional): Произвольные аргументы (будут переданы в запрос).

        Returns:
            :obj:`str`: OAuth токен.

        Raises:
            :class:`yandex_music.exceptions.YandexMusicError`: Базовое исключение библиотеки.
        """

        url = f'{self.oauth_url}/token'

        data = {
            'grant_type': grant_type,
            'client_id': CLIENT_ID,
            'client_secret': CLIENT_SECRET,
            'username': username,
            'password': password
        }

        if x_captcha_answer and x_captcha_key:
            data.update({'x_captcha_answer': x_captcha_answer, 'x_captcha_key': x_captcha_key})

        result = self._request.post(url, data, timeout=timeout, *args, **kwargs)

        return result.get('access_token')

    @staticmethod
    def _validate_token(token: str) -> str:
        """Примитивная валидация токена.

        Args:
            token (:obj:`str`): токен для проверки

        Returns:
            :obj:`str`: Токен.

        Raises:
            :class:`yandex_music.exceptions.InvalidToken`: Если токен недействителен.
        """

        if any(x.isspace() for x in token):
            raise InvalidToken()

        if len(token) != 39:
            raise InvalidToken()

        return token

    @property
    def request(self) -> Request:
        """:obj:`yandex_music.utils.request.Request`: Объект вспомогательного класса для отправки запросов."""
        return self._request

    @log
    def account_status(self, timeout: Union[int, float] = None, *args, **kwargs) -> Optional[Status]:
        """Получение статуса аккаунта. Нет обязательных параметров.

        Args:
            timeout (:obj:`int` | :obj:`float`, optional): Если это значение указано, используется как время ожидания
                ответа от сервера вместо указанного при создании пула.
            **kwargs (:obj:`dict`, optional): Произвольные аргументы (будут переданы в запрос).

        Returns:
            :obj:`yandex_music.Status` | :obj:`None`: Информация об аккаунте если он валиден, иначе :obj:`None`.

        Raises:
            :class:`yandex_music.exceptions.YandexMusicError`: Базовое исключение библиотеки.
        """

        url = f'{self.base_url}/account/status'

        result = self._request.get(url, timeout=timeout, *args, **kwargs)

        return Status.de_json(result, self)

    @log
    def account_settings(self, timeout: Union[int, float] = None, *args, **kwargs) -> Optional[UserSettings]:
        """Получение настроек текущего пользователя.

        Args:
            timeout (:obj:`int` | :obj:`float`, optional): Если это значение указано, используется как время ожидания
                ответа от сервера вместо указанного при создании пула.
            **kwargs (:obj:`dict`, optional): Произвольные аргументы (будут переданы в запрос).

        Returns:
            :obj:`yandex_music.UserSettings` | :obj:`None`: Настройки пользователя если аккаунт валиден,
                иначе :obj:`None`.

        Raises:
            :class:`yandex_music.exceptions.YandexMusicError`: Базовое исключение библиотеки.
        """

        url = f'{self.base_url}/account/settings'

        result = self._request.get(url, timeout=timeout, *args, **kwargs)

        return UserSettings.de_json(result, self)

    @log
    def account_settings_set(self, param: str = None, value: Union[str, int, bool] = None,
                             data: Dict[str, Union[str, int, bool]] = None, timeout: Union[int, float] = None,
                             *args, **kwargs) -> Optional[UserSettings]:
        """Изменение настроек текущего пользователя.

        Note:
            Доступные названия параметров есть поля в классе :class:`yandex_music.UserSettings`, только в CamelCase.

        Args:
            param (:obj:`str`): Название параметра для изменения.
            value (:obj:`str` | :obj:`int` | :obj:`bool`): Значение параметра.
            data (:obj:`dict`): Словарь параметров и значений для множественного изменения.
            timeout (:obj:`int` | :obj:`float`, optional): Если это значение указано, используется как время ожидания
                ответа от сервера вместо указанного при создании пула.
            **kwargs (:obj:`dict`, optional): Произвольные аргументы (будут переданы в запрос).

        Returns:
            :obj:`yandex_music.UserSettings` | :obj:`None`: Настройки пользователя или :obj:`None`.

        Raises:
            :class:`yandex_music.exceptions.YandexMusicError`: Базовое исключение библиотеки.
        """

        url = f'{self.base_url}/account/settings'

        if not data:
            data = {param: value}

        result = self._request.post(url, data=data, timeout=timeout, *args, **kwargs)

        return UserSettings.de_json(result, self)

    @log
    def settings(self, timeout: Union[int, float] = None, *args, **kwargs) -> Optional[Settings]:
        """Получение предложений по покупке. Нет обязательных параметров.

        Args:
            timeout (:obj:`int` | :obj:`float`, optional): Если это значение указано, используется как время ожидания
                ответа от сервера вместо указанного при создании пула.
            **kwargs (:obj:`dict`, optional): Произвольные аргументы (будут переданы в запрос).

        Returns:
            :obj:`yandex_music.Settings` | :obj:`None`: Информацию о предлагаемых продуктах если аккаунт валиден
                или :obj:`None`.

        Raises:
            :class:`yandex_music.exceptions.YandexMusicError`: Базовое исключение библиотеки.
        """

        url = f'{self.base_url}/settings'

        result = self._request.get(url, timeout=timeout, *args, **kwargs)

        return Settings.de_json(result, self)

    @log
    def permission_alerts(self, timeout: Union[int, float] = None, *args, **kwargs) -> Optional[PermissionAlerts]:
        """Получение оповещений. Нет обязательных параметров.

        Args:
            timeout (:obj:`int` | :obj:`float`, optional): Если это значение указано, используется как время ожидания
                ответа от сервера вместо указанного при создании пула.
            **kwargs (:obj:`dict`, optional): Произвольные аргументы (будут переданы в запрос).

        Returns:
            :obj:`yandex_music.PermissionAlerts` | :obj:`None`: Оповещения если аккаунт валиден или :obj:`None`.

        Raises:
            :class:`yandex_music.exceptions.YandexMusicError`: Базовое исключение библиотеки.
        """

        url = f'{self.base_url}/permission-alerts'

        result = self._request.get(url, timeout=timeout, *args, **kwargs)

        return PermissionAlerts.de_json(result, self)

    @log
    def account_experiments(self, timeout: Union[int, float] = None, *args, **kwargs) -> Optional[Experiments]:
        """Получение значений экспериментальных функций аккаунта.

        Args:
            timeout (:obj:`int` | :obj:`float`, optional): Если это значение указано, используется как время ожидания
                ответа от сервера вместо указанного при создании пула.
            **kwargs (:obj:`dict`, optional): Произвольные аргументы (будут переданы в запрос).

        Returns:
            :obj:`yandex_music.Experiments` | :obj:`None`: Состояние экспериментальных функций или :obj:`None`.

        Raises:
            :class:`yandex_music.exceptions.YandexMusicError`: Базовое исключение библиотеки.
        """

        url = f'{self.base_url}/account/experiments'

        result = self._request.get(url, timeout=timeout, *args, **kwargs)

        return Experiments.de_json(result, self)

    @log
    def consume_promo_code(self, code: str, language: str = 'en', timeout: Union[int, float] = None,
                           *args, **kwargs) -> Optional[PromoCodeStatus]:
        """Активация промо-кода.

        Args:
            code (:obj:`str`): Промо-код.
            language (:obj:`str`, optional): Язык ответа API в ISO 639-1.
            timeout (:obj:`int` | :obj:`float`, optional): Если это значение указано, используется как время ожидания
                ответа от сервера вместо указанного при создании пула.
            **kwargs (:obj:`dict`, optional): Произвольные аргументы (будут переданы в запрос).

        Returns:
            :obj:`yandex_music.PromoCodeStatus` | :obj:`None`: Информация об активации промо-кода или :obj:`None`.

        Raises:
            :class:`yandex_music.exceptions.YandexMusicError`: Базовое исключение библиотеки.
        """

        url = f'{self.base_url}/account/consume-promo-code'

        result = self._request.post(url, {'code': code, 'language': language}, timeout=timeout, *args, **kwargs)

        return PromoCodeStatus.de_json(result, self)

    @log
    def feed(self, timeout: Union[int, float] = None, *args, **kwargs) -> Optional[Feed]:
        """Получение потока информации (фида) подобранного под пользователя. Содержит умные плейлисты.

        Args:
            timeout (:obj:`int` | :obj:`float`, optional): Если это значение указано, используется как время ожидания
                ответа от сервера вместо указанного при создании пула.
            **kwargs (:obj:`dict`, optional): Произвольные аргументы (будут переданы в запрос).

        Returns:
            :obj:`yandex_music.Feed` | :obj:`None`: Умные плейлисты пользователя или :obj:`None`.

        Raises:
            :class:`yandex_music.exceptions.YandexMusicError`: Базовое исключение библиотеки.
        """

        url = f'{self.base_url}/feed'

        result = self._request.get(url, timeout=timeout, *args, **kwargs)

        return Feed.de_json(result, self)

    @log
    def feed_wizard_is_passed(self, timeout: Union[int, float] = None, *args, **kwargs) -> bool:
        url = f'{self.base_url}/feed/wizard/is-passed'

        result = self._request.get(url, timeout=timeout, *args, **kwargs)

        return result.get('is_wizard_passed') or False

    @log
    def landing(self, blocks: Union[str, List[str]], timeout: Union[int, float] = None,
                *args, **kwargs) -> Optional[Landing]:
        """Получение лендинг-страницы содержащий блоки с новыми релизами, чартами, плейлистами с новинками и т.д.

        Note:
            Поддерживаемые типы блоков: `personalplaylists`, `promotions`, `new-releases`, `new-playlists`, `mixes`,
            `chart`, `artists`, `albums`, `playlists`, `play_contexts`.

        Args:
            blocks (:obj:`str` | :obj:`list` из :obj:`str`): Блок или список блоков необходимых для выдачи.
            timeout (:obj:`int` | :obj:`float`, optional): Если это значение указано, используется как время ожидания
                ответа от сервера вместо указанного при создании пула.
            **kwargs (:obj:`dict`, optional): Произвольные аргументы (будут переданы в запрос).

        Returns:
            :obj:`yandex_music.Landing` | :obj:`None`: Лендинг-страница или :obj:`None`.

        Raises:
            :class:`yandex_music.exceptions.YandexMusicError`: Базовое исключение библиотеки.
        """

        url = f'{self.base_url}/landing3'

        result = self._request.get(url, {'blocks': blocks}, timeout=timeout, *args, **kwargs)

        return Landing.de_json(result, self)

    @log
    def chart(self, chart_option: str = '', timeout: Union[int, float] = None, *args, **kwargs) -> Optional[ChartInfo]:
        """Получение чарта.

        Note:
            `chart_option` - это постфикс к запросу из поля `menu` чарта.
            Например, на сайте можно выбрать глобальный (world) чарт или российский (russia).

        Args:
            chart_option (:obj:`str` optional): Параметры чарта.
            timeout (:obj:`int` | :obj:`float`, optional): Если это значение указано, используется как время ожидания
                ответа от сервера вместо указанного при создании пула.
            **kwargs (:obj:`dict`, optional): Произвольные аргументы (будут переданы в запрос).

        Returns:
            :obj:`yandex_music.ChartInfo`: Чарт.

        Raises:
            :class:`yandex_music.exceptions.YandexMusicError`: Базовое исключение библиотеки.
        """

        url = f'{self.base_url}/landing3/chart'

        if chart_option:
            url = f'{url}/{chart_option}'

        result = self._request.get(url, timeout=timeout, *args, **kwargs)

        return ChartInfo.de_json(result, self)

    @log
    def genres(self, timeout: Union[int, float] = None, *args, **kwargs) -> List[Genre]:
        """Получение жанров музыки.

        Args:
            timeout (:obj:`int` | :obj:`float`, optional): Если это значение указано, используется как время ожидания
                ответа от сервера вместо указанного при создании пула.
            **kwargs (:obj:`dict`, optional): Произвольные аргументы (будут переданы в запрос).

        Returns:
            :obj:`list` из :obj:`yandex_music.Genre` | :obj:`None`: Жанры музыки или :obj:`None`.

        Raises:
            :class:`yandex_music.exceptions.YandexMusicError`: Базовое исключение библиотеки.
        """

        url = f'{self.base_url}/genres'

        result = self._request.get(url, timeout=timeout, *args, **kwargs)

        return Genre.de_list(result, self)

    @log
    def tags(self, tag_id: str, timeout: Union[int, float] = None, *args, **kwargs) -> Optional[TagResult]:
        """Получение тега (подборки).

        Note:
            Теги есть в `MixLink` у `Landing`, а также плейлистов в `.tags`.

            У `MixLink` есть `URL`, но `tag_id` только его последняя часть.
            Например, `/tag/belarus/`. `Tag` - `belarus`.

        Args:
            tag_id (:obj:`str`): Уникальный идентификатор тега.
            timeout (:obj:`int` | :obj:`float`, optional): Если это значение указано, используется как время ожидания
                ответа от сервера вместо указанного при создании пула.
            **kwargs (:obj:`dict`, optional): Произвольные аргументы (будут переданы в запрос).

        Returns:
            :obj:`list` из :obj:`yandex_music.Genre` | :obj:`None`: Жанры музыки или :obj:`None`.

        Raises:
            :class:`yandex_music.exceptions.YandexMusicError`: Базовое исключение библиотеки.
        """

        url = f'{self.base_url}/tags/{tag_id}/playlist-ids'

        result = self._request.get(url, timeout=timeout, *args, **kwargs)

        return TagResult.de_json(result, self)

    @log
    def tracks_download_info(self, track_id: Union[str, int], get_direct_links: bool = False,
                             timeout: Union[int, float] = None, *args, **kwargs) -> List[DownloadInfo]:
        """Получение информации о доступных вариантах загрузки трека.

        Args:
            track_id (:obj:`str` | :obj:`list` из :obj:`str`): Уникальный идентификатор трека или треков.
            get_direct_links (:obj:`bool`, optional): Получить ли при вызове метода прямую ссылку на загрузку.
            timeout (:obj:`int` | :obj:`float`, optional): Если это значение указано, используется как время ожидания
                ответа от сервера вместо указанного при создании пула.
            **kwargs (:obj:`dict`, optional): Произвольные аргументы (будут переданы в запрос).

        Returns:
            :obj:`list` из :obj:`yandex_music.DownloadInfo` | :obj:`None`: Варианты загрузки трека или :obj:`None`.

        Raises:
            :class:`yandex_music.exceptions.YandexMusicError`: Базовое исключение библиотеки.
        """

        url = f'{self.base_url}/tracks/{track_id}/download-info'

        result = self._request.get(url, timeout=timeout, *args, **kwargs)

        return DownloadInfo.de_list(result, self, get_direct_links)

    @log
    def track_supplement(self, track_id: Union[str, int], timeout: Union[int, float] = None,
                         *args, **kwargs) -> Optional[Supplement]:
        """Получение дополнительной информации о треке.

        Args:
            track_id (:obj:`str`): Уникальный идентификатор трека.
            timeout (:obj:`int` | :obj:`float`, optional): Если это значение указано, используется как время ожидания
                ответа от сервера вместо указанного при создании пула.
            **kwargs (:obj:`dict`, optional): Произвольные аргументы (будут переданы в запрос).

        Returns:
            :obj:`yandex_music.Supplement`: Дополнительная информация о треке.

        Raises:
            :class:`yandex_music.exceptions.YandexMusicError`: Базовое исключение библиотеки.
        """

        url = f'{self.base_url}/tracks/{track_id}/supplement'

        result = self._request.get(url, timeout=timeout, *args, **kwargs)

        return Supplement.de_json(result, self)

    @log
    def tracks_similar(self, track_id: Union[str, int], timeout: Union[int, float] = None,
                       *args, **kwargs) -> Optional[SimilarTracks]:
        """Получение похожих треков.

        Args:
            track_id (:obj:`str`): Уникальный идентификатор трека.
            timeout (:obj:`int` | :obj:`float`, optional): Если это значение указано, используется как время ожидания
                ответа от сервера вместо указанного при создании пула.
            **kwargs (:obj:`dict`, optional): Произвольные аргументы (будут переданы в запрос).

        Returns:
            :obj:`yandex_music.SimilarTracks`: Похожие треки на другой трек.

        Raises:
            :class:`yandex_music.exceptions.YandexMusicError`: Базовое исключение библиотеки.
        """

        url = f'{self.base_url}/tracks/{track_id}/similar'

        result = self._request.get(url, timeout=timeout, *args, **kwargs)

        return SimilarTracks.de_json(result, self)

    @log
    def play_audio(self,
                   track_id: Union[str, int],
                   from_: str,
                   album_id: Union[str, int],
                   playlist_id: str = None,
                   from_cache: bool = False,
                   play_id: str = None,
                   uid: int = None,
                   timestamp: str = None,
                   track_length_seconds: int = 0,
                   total_played_seconds: int = 0,
                   end_position_seconds: int = 0,
                   client_now: str = None,
                   timeout: Union[int, float] = None,
                   *args, **kwargs) -> bool:
        """Метод для отправки текущего состояния прослушиваемого трека.

        Args:
            track_id (:obj:`str` | :obj:`int`): Уникальный идентификатор трека.
            from_ (:obj:`str`): Наименования клиента с которого происходит прослушивание.
            album_id (:obj:`str` | :obj:`int`): Уникальный идентификатор альбома.
            playlist_id (:obj:`str`, optional): Уникальный идентификатор плейлиста, если таковой прослушивается.
            from_cache (:obj:`bool`, optional): Проигрывается ли трек с кеша.
            play_id (:obj:`str`, optional): Уникальный идентификатор проигрывания.
            uid (:obj:`int`, optional): Уникальный идентификатор пользователя.
            timestamp (:obj:`str`, optional): Текущая дата и время в ISO.
            track_length_seconds (:obj:`int`, optional): Продолжительность трека в секундах.
            total_played_seconds (:obj:`int`, optional): Сколько было всего воспроизведено трека в секундах.
            end_position_seconds (:obj:`int`, optional): Окончательное значение воспроизведенных секунд.
            client_now (:obj:`str`, optional): Текущая дата и время клиента в ISO.
            timeout (:obj:`int` | :obj:`float`, optional): Если это значение указано, используется как время ожидания
                ответа от сервера вместо указанного при создании пула.
            **kwargs (:obj:`dict`, optional): Произвольные аргументы (будут переданы в запрос).

        Returns:
            :obj:`bool`: :obj:`True` при успешном выполнении запроса, иначе :obj:`False`.

        Raises:
            :class:`yandex_music.exceptions.YandexMusicError`: Базовое исключение библиотеки.
        """

        if uid is None and self.me is not None:
            uid = self.me.account.uid

        url = f'{self.base_url}/play-audio'

        data = {
            'track-id': track_id,
            'from-cache': from_cache,
            'from': from_,
            'play-id': play_id or '',
            'uid': uid,
            'timestamp': timestamp or f'{datetime.now().isoformat()}Z',
            'track-length-seconds': track_length_seconds,
            'total-played-seconds': total_played_seconds,
            'end-position-seconds': end_position_seconds,
            'album-id': album_id,
            'playlist-id': playlist_id,
            'client-now': client_now or f'{datetime.now().isoformat()}Z'
        }

        result = self._request.post(url, data, timeout=timeout, *args, **kwargs)

        return result == 'ok'

    def albums_with_tracks(self, album_id: Union[str, int], timeout: Union[int, float] = None,
                           *args, **kwargs) -> Optional[Album]:
        """Получение альбома по его уникальному идентификатору вместе с треками.

        Args:
            album_id (:obj:`str` | :obj:`int`): Уникальный идентификатор альбома.
            timeout (:obj:`int` | :obj:`float`, optional): Если это значение указано, используется как время ожидания
                ответа от сервера вместо указанного при создании пула.
            **kwargs (:obj:`dict`, optional): Произвольные аргументы (будут переданы в запрос).

        Returns:
            :obj:`list` из :obj:`yandex_music.Album` | :obj:`None`: Альбом или :obj:`None`.

        Raises:
            :class:`yandex_music.exceptions.YandexMusicError`: Базовое исключение библиотеки.
        """

        url = f'{self.base_url}/albums/{album_id}/with-tracks'

        result = self._request.get(url, timeout=timeout, *args, **kwargs)

        return Album.de_json(result, self)

    @log
    def search(self,
               text: str,
               nocorrect: bool = False,
               type_: str = 'all',
               page: int = 0,
               playlist_in_best: bool = True,
               timeout: Union[int, float] = None,
               *args, **kwargs) -> Optional[Search]:
        """Осуществление поиска по запросу и типу, получение результатов.

        Args:
            text (:obj:`str`): Текст запроса.
            nocorrect (:obj:`bool`): Если :obj:`False`, то ошибочный запрос будет исправлен. Например, запрос
                "Гражданская абарона" будет исправлен на "Гражданская оборона".
            type_ (:obj:`str`): Среди какого типа искать (трек, плейлист, альбом, исполнитель).
            page (:obj:`int`): Номер страницы.
            playlist_in_best (:obj:`bool`): Выдавать ли плейлисты лучшим вариантом поиска.
            timeout (:obj:`int` | :obj:`float`, optional): Если это значение указано, используется как время ожидания
                ответа от сервера вместо указанного при создании пула.
            **kwargs (:obj:`dict`, optional): Произвольные аргументы (будут переданы в запрос).

        Returns:
            :obj:`yandex_music.Search` | :obj:`None`: Результаты поиска или :obj:`None`.

        Raises:
            :class:`yandex_music.exceptions.YandexMusicError`: Базовое исключение библиотеки.
        """

        url = f'{self.base_url}/search'

        params = {
            'text': text,
            'nocorrect': nocorrect,
            'type': type_,
            'page': page,
            'playlist-in-best': playlist_in_best,
        }

        result = self._request.get(url, params, timeout=timeout, *args, **kwargs)

        return Search.de_json(result, self)

    @log
    def search_suggest(self, part: str, timeout: Union[int, float] = None,
                       *args, **kwargs) -> Optional[Suggestions]:
        """Получение подсказок по введенной части поискового запроса.

        Args:
            part (:obj:`str`): Часть поискового запроса.
            timeout (:obj:`int` | :obj:`float`, optional): Если это значение указано, используется как время ожидания
                ответа от сервера вместо указанного при создании пула.
            **kwargs (:obj:`dict`, optional): Произвольные аргументы (будут переданы в запрос).

        Returns:
            :obj:`yandex_music.Suggestions` | :obj:`None`: Подсказки для запроса или :obj:`None`.

        Raises:
            :class:`yandex_music.exceptions.YandexMusicError`: Базовое исключение библиотеки.
        """

        url = f'{self.base_url}/search/suggest'

        result = self._request.get(url, {'part': part}, timeout=timeout, *args, **kwargs)

        return Suggestions.de_json(result, self)

    @log
    def users_settings(self, user_id: Union[str, int] = None, timeout: Union[int, float] = None,
                       *args, **kwargs) -> Optional[UserSettings]:
        """Получение настроек пользователя.

        Note:
            Для получения настроек пользователя нужно быть авторизованным или владеть `user_id`.

        Args:
            user_id (:obj:`str` | :obj:`int`, optional): Уникальный идентификатор пользователя чьи настройки хотим
                получить.
            timeout (:obj:`int` | :obj:`float`, optional): Если это значение указано, используется как время ожидания
                ответа от сервера вместо указанного при создании пула.
            **kwargs (:obj:`dict`, optional): Произвольные аргументы (будут переданы в запрос).

        Returns:
            :obj:`yandex_music.UserSettings` | :obj:`None`: Настройки пользователя или :obj:`None`.

        Raises:
            :class:`yandex_music.exceptions.YandexMusicError`: Базовое исключение библиотеки.
        """

        if user_id is None and self.me is not None:
            user_id = self.me.account.uid

        url = f'{self.base_url}/users/{user_id}/settings'

        result = self._request.get(url, timeout=timeout, *args, **kwargs)

        return UserSettings.de_json(result.get('user_settings'), self)

    @log
    def users_playlists(self, kind: Union[List[Union[str, int]], str, int], user_id: Union[str, int] = None,
                        timeout: Union[int, float] = None, *args, **kwargs) -> Union[Playlist, List[Playlist]]:
        """Получение плейлиста или списка плейлистов по уникальным идентификаторам.

        Note:
            Если передан один `kind`, то вернётся не список плейлистов, а один плейлист.

        Args:
            kind (:obj:`str` | :obj:`int` | :obj:`list` из :obj:`str` | :obj:`int`): Уникальный идентификатор плейлиста
                или их список.
            user_id (:obj:`str` | :obj:`int`, optional): Уникальный идентификатор пользователя владеющим плейлистом.
            timeout (:obj:`int` | :obj:`float`, optional): Если это значение указано, используется как время ожидания
                ответа от сервера вместо указанного при создании пула.
            **kwargs (:obj:`dict`, optional): Произвольные аргументы (будут переданы в запрос).

        Returns:
            :obj:`list` из :obj:`yandex_music.Playlist` | :obj:`yandex_music.Playlist` | :obj:`None`:
            Список плейлистов или плейлист, иначе :obj:`None`.

        Raises:
            :class:`yandex_music.exceptions.YandexMusicError`: Базовое исключение библиотеки.
        """

        if user_id is None and self.me is not None:
            user_id = self.me.account.uid

        if isinstance(kind, list):
            url = f'{self.base_url}/users/{user_id}/playlists'

            data = {
                'kinds': kind
            }

            result = self._request.post(url, data, timeout=timeout, *args, **kwargs)

            return Playlist.de_list(result, self)
        else:
            url = f'{self.base_url}/users/{user_id}/playlists/{kind}'
            result = self._request.get(url, timeout=timeout, *args, **kwargs)

            return Playlist.de_json(result, self)

    @log
    def users_playlists_recommendations(self, kind: Union[str, int], user_id: Union[str, int] = None,
                                        timeout: Union[int, float] = None, *args, **kwargs):
        """Получение рекомендаций для плейлиста.

        Args:
            kind (:obj:`str` | :obj:`int`): Уникальный идентификатор плейлиста.
            user_id (:obj:`str` | :obj:`int`): Уникальный идентификатор пользователя владеющим плейлистом.
            timeout (:obj:`int` | :obj:`float`, optional): Если это значение указано, используется как время ожидания
                ответа от сервера вместо указанного при создании пула.
            **kwargs (:obj:`dict`, optional): Произвольные аргументы (будут переданы в запрос).

        Returns:
            :obj:`yandex_music.PlaylistRecommendations` | :obj:`None`: Рекомендации для плейлиста или :obj:`None`.

        Raises:
            :class:`yandex_music.exceptions.YandexMusicError`: Базовое исключение библиотеки.
        """
        if user_id is None and self.me is not None:
            user_id = self.me.account.uid

        url = f'{self.base_url}/users/{user_id}/playlists/{kind}/recommendations'

        result = self._request.get(url, timeout=timeout, *args, **kwargs)

        return PlaylistRecommendations.de_json(result, self)

    @log
    def users_playlists_create(self, title: str, visibility: str = 'public', user_id: Union[str, int] = None,
                               timeout: Union[int, float] = None, *args, **kwargs) -> Optional[Playlist]:
        """Создание плейлиста.

        Args:
            title (:obj:`str`): Название.
            visibility (:obj:`str`, optional): Модификатор доступа.
            user_id (:obj:`str` | :obj:`int`, optional): Уникальный идентификатор пользователя владеющим плейлистом.
            timeout (:obj:`int` | :obj:`float`, optional): Если это значение указано, используется как время ожидания
                ответа от сервера вместо указанного при создании пула.
            **kwargs (:obj:`dict`, optional): Произвольные аргументы (будут переданы в запрос).

        Returns:
            :obj:`yandex_music.Playlist` | :obj:`None`: Созданный плейлист или :obj:`None`.

        Raises:
            :class:`yandex_music.exceptions.YandexMusicError`: Базовое исключение библиотеки.
        """

        if user_id is None and self.me is not None:
            user_id = self.me.account.uid

        url = f'{self.base_url}/users/{user_id}/playlists/create'

        data = {
            'title': title,
            'visibility': visibility
        }

        result = self._request.post(url, data, timeout=timeout, *args, **kwargs)

        return Playlist.de_json(result, self)

    @log
    def users_playlists_delete(self, kind: Union[str, int], user_id: Union[str, int] = None,
                               timeout: Union[int, float] = None, *args, **kwargs) -> bool:
        """Удаление плейлиста.

        Args:
            kind (:obj:`str` | :obj:`int`): Уникальный идентификатор плейлиста.
            user_id (:obj:`str` | :obj:`int`, optional): Уникальный идентификатор пользователя владеющим плейлистом.
            timeout (:obj:`int` | :obj:`float`, optional): Если это значение указано, используется как время ожидания
                ответа от сервера вместо указанного при создании пула.
            **kwargs (:obj:`dict`, optional): Произвольные аргументы (будут переданы в запрос).

        Returns:
            :obj:`bool`: :obj:`True` при успешном выполнении запроса, иначе :obj:`False`.

        Raises:
            :class:`yandex_music.exceptions.YandexMusicError`: Базовое исключение библиотеки.
        """

        if user_id is None and self.me is not None:
            user_id = self.me.account.uid

        url = f'{self.base_url}/users/{user_id}/playlists/{kind}/delete'

        result = self._request.post(url, timeout=timeout, *args, **kwargs)

        return result == 'ok'

    @log
    def users_playlists_name(self, kind: Union[str, int], name: str, user_id: Union[str, int] = None,
                             timeout: Union[int, float] = None, *args, **kwargs) -> Optional[Playlist]:
        """Изменение названия плейлиста.

        Args:
            kind (:obj:`str` | :obj:`int`): Уникальный идентификатор плейлиста.
            name (:obj:`str`): Новое название.
            user_id (:obj:`str` | :obj:`int`, optional): Уникальный идентификатор пользователя владеющим плейлистом.
            timeout (:obj:`int` | :obj:`float`, optional): Если это значение указано, используется как время ожидания
                ответа от сервера вместо указанного при создании пула.
            **kwargs (:obj:`dict`, optional): Произвольные аргументы (будут переданы в запрос).

        Returns:
            :obj:`yandex_music.Playlist` | :obj:`None`: Изменённый плейлист или :obj:`None`.

        Raises:
            :class:`yandex_music.exceptions.YandexMusicError`: Базовое исключение библиотеки.
        """

        if user_id is None and self.me is not None:
            user_id = self.me.account.uid

        url = f'{self.base_url}/users/{user_id}/playlists/{kind}/name'

        result = self._request.post(url, {'value': name}, timeout=timeout, *args, **kwargs)

        return Playlist.de_json(result, self)

    @log
    def users_playlists_visibility(self, kind: Union[str, int], visibility: str, user_id: Union[str, int] = None,
                                   timeout: Union[int, float] = None, *args, **kwargs) -> Optional[Playlist]:
        """Изменение видимости плейлиста.

        Note:
            Видимость (`visibility`) может быть задана только одним из двух значений: `private`, `public`.

        Args:
            kind (:obj:`str` | :obj:`int`): Уникальный идентификатор плейлиста.
            visibility (:obj:`str`): Новое название.
            user_id (:obj:`str` | :obj:`int`, optional): Уникальный идентификатор пользователя владеющим плейлистом.
            timeout (:obj:`int` | :obj:`float`, optional): Если это значение указано, используется как время ожидания
                ответа от сервера вместо указанного при создании пула.
            **kwargs (:obj:`dict`, optional): Произвольные аргументы (будут переданы в запрос).

        Returns:
            :obj:`yandex_music.Playlist` | :obj:`None`: Изменённый плейлист или :obj:`None`.

        Raises:
            :class:`yandex_music.exceptions.YandexMusicError`: Базовое исключение библиотеки.
        """

        if user_id is None and self.me is not None:
            user_id = self.me.account.uid

        url = f'{self.base_url}/users/{user_id}/playlists/{kind}/visibility'

        result = self._request.post(url, {'value': visibility}, timeout=timeout, *args, **kwargs)

        return Playlist.de_json(result, self)

    @log
    def users_playlists_change(self, kind: Union[str, int], diff: str, revision: int = 1,
                               user_id: Union[str, int] = None, timeout: Union[int, float] = None,
                               *args, **kwargs) -> Optional[Playlist]:
        """Изменение плейлиста.

        Note:
            Для получения отличий есть вспомогательный класс :class:`yandex_music.utils.difference.Difference`.

            Так же существуют уже готовые методы-обёртки над операциями.

        Args:
            kind (:obj:`str` | :obj:`int`): Уникальный идентификатор плейлиста.
            revision (:obj:`int`): TODO.
            diff (:obj:`str`): JSON представления отличий старого и нового плейлиста.
            user_id (:obj:`str` | :obj:`int`, optional): Уникальный идентификатор пользователя владеющим плейлистом.
            timeout (:obj:`int` | :obj:`float`, optional): Если это значение указано, используется как время ожидания
                ответа от сервера вместо указанного при создании пула.
            **kwargs (:obj:`dict`, optional): Произвольные аргументы (будут переданы в запрос).

        Returns:
            :obj:`yandex_music.Playlist`: Изменённый плейлист или :obj:`None`.

        Raises:
            :class:`yandex_music.exceptions.YandexMusicError`: Базовое исключение библиотеки.
        """

        if user_id is None and self.me is not None:
            user_id = self.me.account.uid

        url = f'{self.base_url}/users/{user_id}/playlists/{kind}/change'

        data = {
            'kind': kind,
            'revision': revision,
            'diff': diff
        }

        result = self._request.post(url, data, timeout=timeout, *args, **kwargs)

        return Playlist.de_json(result, self)

    @log
    def users_playlists_insert_track(self, kind: Union[str, int], track_id: Union[str, int], album_id: Union[str, int],
                                     at: int = 0, revision: int = 1, user_id: Union[str, int] = None,
                                     timeout: Union[int, float] = None, *args, **kwargs) -> Optional[Playlist]:
        """Добавление трека в плейлист.

        Note:
            Трек можно вставить с любое место плейлиста задав индекс вставки (аргумент `at`).

        Args:
            kind (:obj:`str` | :obj:`int`): Уникальный идентификатор плейлиста.
            track_id (:obj:`str` | :obj:`int`): Уникальный идентификатор трека.
            album_id (:obj:`str` | :obj:`int`): Уникальный идентификатор альбома.
            at (:obj:`int`): Индекс для вставки.
            revision (:obj:`int`): TODO.
            user_id (:obj:`str` | :obj:`int`, optional): Уникальный идентификатор пользователя владеющим плейлистом.
            timeout (:obj:`int` | :obj:`float`, optional): Если это значение указано, используется как время ожидания
                ответа от сервера вместо указанного при создании пула.
            **kwargs (:obj:`dict`, optional): Произвольные аргументы (будут переданы в запрос).

        Returns:
            :obj:`yandex_music.Playlist`: Изменённый плейлист или :obj:`None`.

        Raises:
            :class:`yandex_music.exceptions.YandexMusicError`: Базовое исключение библиотеки.
        """

        if user_id is None and self.me is not None:
            user_id = self.me.account.uid

        diff = Difference().add_insert(at, {'id': track_id, 'album_id': album_id})

        return self.users_playlists_change(kind, diff.to_json(), revision, user_id, timeout, *args, **kwargs)

    @log
    def users_playlists_delete_track(self, kind: Union[str, int], from_: int, to: int, revision: int = 1,
                                     user_id: Union[str, int] = None, timeout: Union[int, float] = None,
                                     *args, **kwargs) -> Optional[Playlist]:
        """Удаление треков из плейлиста.

        Note:
            Для удаление необходимо указать границы с какого по какой элемент (трек) удалить.

        Args:
            kind (:obj:`str` | :obj:`int`): Уникальный идентификатор плейлиста.
            from_ (:obj:`int`): С какого индекса.
            to (:obj:`int`): По какой индекс.
            revision (:obj:`int`): TODO.
            user_id (:obj:`str` | :obj:`int`, optional): Уникальный идентификатор пользователя владеющим плейлистом.
            timeout (:obj:`int` | :obj:`float`, optional): Если это значение указано, используется как время ожидания
                ответа от сервера вместо указанного при создании пула.
            **kwargs (:obj:`dict`, optional): Произвольные аргументы (будут переданы в запрос).

        Returns:
            :obj:`yandex_music.Playlist` | :obj:`None`: Изменённый плейлист или :obj:`None`.

        Raises:
            :class:`yandex_music.exceptions.YandexMusicError`: Базовое исключение библиотеки.
        """

        if user_id is None and self.me is not None:
            user_id = self.me.account.uid

        diff = Difference().add_delete(from_, to)

        return self.users_playlists_change(kind, diff.to_json(), revision, user_id, timeout, *args, **kwargs)

    @log
    def rotor_account_status(self, timeout: Union[int, float] = None, *args, **kwargs) -> Optional[Status]:
        """Получение статуса пользователя с дополнителньыми полями.

        Note:
            Данный статус отличается от обычного наличием дополнительных полей, например, `skips_per_hour`.

        Args:
            timeout (:obj:`int` | :obj:`float`, optional): Если это значение указано, используется как время ожидания
                ответа от сервера вместо указанного при создании пула.
            **kwargs (:obj:`dict`, optional): Произвольные аргументы (будут переданы в запрос).

        Returns:
            :obj:`yandex_music.Status` | :obj:`None`: Статус пользователя с дополнительными полями от радио или
                :obj:`None`.

        Raises:
            :class:`yandex_music.exceptions.YandexMusicError`: Базовое исключение библиотеки.
        """

        url = f'{self.base_url}/rotor/account/status'

        result = self._request.get(url, timeout=timeout, *args, **kwargs)

        return Status.de_json(result, self)

    @log
    def rotor_stations_dashboard(self, timeout: Union[int, float] = None,
                                 *args, **kwargs) -> Optional[Dashboard]:
        """Получение рекомендованных станций текущего пользователя.

        Args:
            timeout (:obj:`int` | :obj:`float`, optional): Если это значение указано, используется как время ожидания
                ответа от сервера вместо указанного при создании пула.
            **kwargs (:obj:`dict`, optional): Произвольные аргументы (будут переданы в запрос).

        Returns:
            :obj:`yandex_music.Dashboard` | :obj:`None`: Рекомендованные станции или :obj:`None`.

        Raises:
            :class:`yandex_music.exceptions.YandexMusicError`: Базовое исключение библиотеки.
        """

        url = f'{self.base_url}/rotor/stations/dashboard'

        result = self._request.get(url, timeout=timeout, *args, **kwargs)

        return Dashboard.de_json(result, self)

    @log
    def rotor_stations_list(self, language: str = 'ru', timeout: Union[int, float] = None,
                            *args, **kwargs) -> List[StationResult]:
        """Получение всех радиостанций с настройками пользователя.

        Note:
            Чтобы определить что за тип станции (жанры, настроения, занятие и т.д.) необходимо смотреть в поле
            `id_for_from`.

        Args:
            language (:obj:`str`): Язык, на котором будет информация о станциях.
            timeout (:obj:`int` | :obj:`float`, optional): Если это значение указано, используется как время ожидания
                ответа от сервера вместо указанного при создании пула.
            **kwargs (:obj:`dict`, optional): Произвольные аргументы (будут переданы в запрос).

        Returns:
            :obj:`list` из :obj:`yandex_music.StationResult` | :obj:`None`: Станции или :obj:`None`.

        Raises:
            :class:`yandex_music.exceptions.YandexMusicError`: Базовое исключение библиотеки.
        """

        url = f'{self.base_url}/rotor/stations/list'

        result = self._request.get(url, {'language': language}, timeout=timeout, *args, **kwargs)

        return StationResult.de_list(result, self)

    @log
    def rotor_station_feedback(self, station: str, type_: str, timestamp: Union[str, float, int] = None,
                               from_: str = None, batch_id: str = None, total_played_seconds: Union[int, float] = None,
                               track_id: Union[str, int] = None, timeout: Union[int, float] = None,
                               *args, **kwargs) -> bool:
        """Отправка ответной реакции на происходящее при прослушивании радио.

        Note:
            Сообщения о начале прослушивания радио, начале и конце трека, его пропуска.

            Известные типы фидбека: `radioStarted`, `trackStarted`, `trackFinished`, `skip`.

            Пример `station`: `user:onyourwave`, `genre:allrock`.

            Пример `from_`: `mobile-radio-user-123456789`.

        Args:
            station (:obj:`str`): Станция.
            type_ (:obj:`str`): Тип отправляемого фидбека.
            timestamp (:obj:`str` | :obj:`float` | :obj:`int`, optional): Текущее время и дата.
            from_ (:obj:`str`, optional): Откуда начато воспроизведение радио.
            batch_id (:obj:`str`, optional): Уникальный идентификатор партии треков. Возвращается при получении треков.
            total_played_seconds (:obj:`int` |:obj:`float`, optional): Сколько было проиграно секунд трека
                перед действием.
            track_id (:obj:`int` | :obj:`str`, optional): Уникальной идентификатор трека.
            timeout (:obj:`int` | :obj:`float`, optional): Если это значение указано, используется как время ожидания
                ответа от сервера вместо указанного при создании пула.
            **kwargs (:obj:`dict`, optional): Произвольные аргументы (будут переданы в запрос).

        Returns:
            :obj:`bool`: :obj:`True` при успешном выполнении запроса, иначе :obj:`False`.

        Raises:
            :class:`yandex_music.exceptions.YandexMusicError`: Базовое исключение библиотеки.
        """

        if timestamp is None:
            timestamp = datetime.now().timestamp()

        url = f'{self.base_url}/rotor/station/{station}/feedback'

        params = {}
        data = {
            'type': type_,
            'timestamp': timestamp
        }

        if batch_id:
            params = {'batch-id': batch_id}

        if track_id:
            data.update({'trackId': track_id})

        if from_:
            data.update({'from': from_})

        if total_played_seconds:
            data.update({'totalPlayedSeconds': total_played_seconds})

        result = self._request.post(url, params=params, json=data, timeout=timeout, *args, **kwargs)

        return result == 'ok'

    @log
    def rotor_station_feedback_radio_started(self, station: str, from_: str, batch_id: str = None,
                                             timestamp: Union[str, float, int] = None,
                                             timeout: Union[int, float] = None, *args, **kwargs) -> bool:
        """Сокращение для::

            client.rotor_station_feedback(station, 'radioStarted', timestamp, from, *args, **kwargs)

        Returns:
            :obj:`bool`: :obj:`True` при успешном выполнении запроса, иначе :obj:`False`.

        Raises:
            :class:`yandex_music.exceptions.YandexMusicError`: Базовое исключение библиотеки.
        """
        return self.rotor_station_feedback(station, 'radioStarted', timestamp, from_=from_, batch_id=batch_id,
                                           timeout=timeout, *args, **kwargs)

    @log
    def rotor_station_feedback_track_started(self, station: str, track_id: Union[str, int], batch_id: str = None,
                                             timestamp: Union[str, float, int] = None,
                                             timeout: Union[int, float] = None, *args, **kwargs) -> bool:
        """Сокращение для::

            client.rotor_station_feedback(station, 'trackStarted', timestamp, track_id, *args, **kwargs)

        Returns:
            :obj:`bool`: :obj:`True` при успешном выполнении запроса, иначе :obj:`False`.

        Raises:
            :class:`yandex_music.exceptions.YandexMusicError`: Базовое исключение библиотеки.
        """
        return self.rotor_station_feedback(station, 'trackStarted', timestamp, track_id=track_id, batch_id=batch_id,
                                           timeout=timeout, *args, **kwargs)

    @log
    def rotor_station_feedback_track_finished(self, station: str, track_id: Union[str, int],
                                              total_played_seconds: float, batch_id: str = None,
                                              timestamp: Union[str, float, int] = None,
                                              timeout: Union[int, float] = None, *args, **kwargs) -> bool:
        """Сокращение для::

            client.rotor_station_feedback(station, 'trackFinished', timestamp, track_id, total_played_seconds,
            *args, **kwargs)

        Returns:
            :obj:`bool`: :obj:`True` при успешном выполнении запроса, иначе :obj:`False`.

        Raises:
            :class:`yandex_music.exceptions.YandexMusicError`: Базовое исключение библиотеки.
        """
        return self.rotor_station_feedback(station, 'trackFinished', timestamp, track_id=track_id,
                                           total_played_seconds=total_played_seconds, batch_id=batch_id,
                                           timeout=timeout, *args, **kwargs)

    @log
    def rotor_station_feedback_skip(self, station: str, track_id: Union[str, int],
                                    total_played_seconds: float, batch_id: str = None,
                                    timestamp: Union[str, float, int] = None,
                                    timeout: Union[int, float] = None, *args, **kwargs) -> bool:
        """Сокращение для::

            client.rotor_station_feedback(station, 'skip', timestamp, track_id, total_played_seconds,
            *args, **kwargs)

        Returns:
            :obj:`bool`: :obj:`True` при успешном выполнении запроса, иначе :obj:`False`.

        Raises:
            :class:`yandex_music.exceptions.YandexMusicError`: Базовое исключение библиотеки.
        """
        return self.rotor_station_feedback(station, 'skip', timestamp, track_id=track_id,
                                           total_played_seconds=total_played_seconds, batch_id=batch_id,
                                           timeout=timeout, *args, **kwargs)

    @log
    def rotor_station_info(self, station: str, timeout: Union[int, float] = None,
                           *args, **kwargs) -> List[StationResult]:
        """Получение информации о станции и пользовательских настроек на неё.

        Args:
            station (:obj:`str`): Станция.
            timeout (:obj:`int` | :obj:`float`, optional): Если это значение указано, используется как время ожидания
                ответа от сервера вместо указанного при создании пула.
            **kwargs (:obj:`dict`, optional): Произвольные аргументы (будут переданы в запрос).

        Returns:
            :obj:`list` из :obj:`yandex_music.StationResult` | :obj:`None`: Информация о станции или :obj:`None`.

        Raises:
            :class:`yandex_music.exceptions.YandexMusicError`: Базовое исключение библиотеки.
        """

        url = f'{self.base_url}/rotor/station/{station}/info'

        result = self._request.get(url, timeout=timeout, *args, **kwargs)

        return StationResult.de_list(result, self)

    @log
    def rotor_station_settings2(self, station: str, mood_energy: str, diversity: str, language: str = 'not-russian',
                                timeout: Union[int, float] = None, *args, **kwargs) -> bool:
        """Изменение настроек определённой станции.

        Note:
            Доступные значения для `mood_energy`: `fun`, `active`, `calm`, `sad`, `all`.

            Доступные значения для `diversity`: `favorite`, `popular`, `discover`, `default`.

            Доступные значения для `language`: `not-russian`, `russian`, `any`.

            У станций в `restrictions` есть Enum'ы, а в них `possible_values` - доступные значения для поля.

        Args:
            station (:obj:`str`): Станция.
            mood_energy (:obj:`str`): Настроение.
            diversity (:obj:`str`): Треки.
            language (:obj:`str`): Язык.
            timeout (:obj:`int` | :obj:`float`, optional): Если это значение указано, используется как время ожидания
                ответа от сервера вместо указанного при создании пула.
            **kwargs (:obj:`dict`, optional): Произвольные аргументы (будут переданы в запрос).

        Returns:
            :obj:`bool`: :obj:`True` при успешном выполнении запроса, иначе :obj:`False`.

        Raises:
            :class:`yandex_music.exceptions.YandexMusicError`: Базовое исключение библиотеки.
        """

        url = f'{self.base_url}/rotor/station/{station}/settings2'

        data = {
            'moodEnergy': mood_energy,
            'diversity': diversity
        }

        if language:
            data.update({'language': language})

        result = self._request.post(url, json=data, timeout=timeout, *args, **kwargs)

        return result == 'ok'

    @log
    def rotor_station_tracks(self, station: str, settings2: bool = True, queue: Union[str, int] = None,
                             timeout: Union[int, float] = None, *args, **kwargs) -> Optional[StationTracksResult]:
        """Получение цепочки треков определённой станции.

        Note:
            Для продолжения цепочки треков необходимо:

            1. Передавать `ID` трека, что был до этого (первый в цепочки).
            2. Отправить фидбек о конче или скипе трека, что был передан в `queue`.
            3. Отправить фидбек о начале следующего трека (второй в цепочки).
            4. Выполнить запрос получения треков. В ответе придёт новые треки или произойдёт сдвиг цепочки на 1 элемент.

            Проход по цепочке до коцна не изучен. Часто встречаются дубликаты.

            Все официальные клиенты выполняют запросы с `settings2 = True`.

        Args:
            station (:obj:`str`): Станция.
            settings2 (:obj:`bool`, optional): Использовать ли второй набор настроек.
            queue (:obj:`str` | :obj:`int` , optional): Уникальной идентификатор трека, который только что был.
            timeout (:obj:`int` | :obj:`float`, optional): Если это значение указано, используется как время ожидания
                ответа от сервера вместо указанного при создании пула.
            **kwargs (:obj:`dict`, optional): Произвольные аргументы (будут переданы в запрос).

        Returns:
            :obj:`yandex_music.StationTracksResult` | :obj:`None`: Последовательность треков станции или :obj:`None`.

        Raises:
            :class:`yandex_music.exceptions.YandexMusicError`: Базовое исключение библиотеки.
        """

        url = f'{self.base_url}/rotor/station/{station}/tracks'

        params = {}
        if settings2:
            params = {'settings2': True}

        if queue:
            params = {'queue': queue}

        result = self._request.get(url, params=params, timeout=timeout, *args, **kwargs)

        return StationTracksResult.de_json(result, self)

    @log
    def artists_brief_info(self, artist_id: Union[str, int], timeout: Union[int, float] = None,
                           *args, **kwargs) -> Optional[BriefInfo]:
        """Получение информации об артисте.

        Args:
            artist_id (:obj:`str` | :obj:`int`): Уникальный идентификатор исполнителя.
            timeout (:obj:`int` | :obj:`float`, optional): Если это значение указано, используется как время ожидания
                ответа от сервера вместо указанного при создании пула.
            **kwargs (:obj:`dict`, optional): Произвольные аргументы (будут переданы в запрос).

        Returns:
            :obj:`yandex_music.BriefInfo` | :obj:`None`: Информация об артисте или :obj:`None`.

        Raises:
            :class:`yandex_music.exceptions.YandexMusicError`: Базовое исключение библиотеки.
        """
        url = f'{self.base_url}/artists/{artist_id}/brief-info'

        result = self._request.get(url, timeout=timeout, *args, **kwargs)

        return BriefInfo.de_json(result, self)

    @log
    def artists_tracks(self, artist_id: Union[str, int], page: int = 0, page_size: int = 20,
                       timeout: Union[int, float] = None, *args, **kwargs) -> Optional[ArtistTracks]:
        """Получение треков артиста.

        Args:
            artist_id (:obj:`str` | :obj:`int`): Уникальный идентификатор артиста.
            page (:obj:`int`, optional): Номер страницы.
            page_size (:obj:`int`, optional): Количество треков на странице.
            timeout (:obj:`int` | :obj:`float`, optional): Если это значение указано, используется как время ожидания
                ответа от сервера вместо указанного при создании пула.
            **kwargs (:obj:`dict`, optional): Произвольные аргументы (будут переданы в запрос).

        Returns:
            :obj:`yandex_music.ArtistsTracks` | :obj:`None`: Страница списка треков артиста или :obj:`None`.

        Raises:
            :class:`yandex_music.exceptions.YandexMusicError`: Базовое исключение библиотеки.
        """

        url = f'{self.base_url}/artists/{artist_id}/tracks'

        params = {
            'page': page,
            'page-size': page_size
        }

        result = self._request.get(url, params, timeout=timeout, *args, **kwargs)

        return ArtistTracks.de_json(result, self)

    @log
    def artists_direct_albums(self, artist_id: Union[str, int], page: int = 0, page_size: int = 20,
                              sort_by: str = 'year', timeout: Union[int, float] = None,
                              *args, **kwargs) -> Optional[ArtistAlbums]:
        """Получение альбомов артиста.

        Note:
            Известные значения для `sort_by`: `year`, `rating`.

        Args:
            artist_id (:obj:`str` | :obj:`int`): Уникальный идентификатор артиста.
            page (:obj:`int`, optional): Номер страницы.
            page_size (:obj:`int`, optional): Количество альбомов на странице.
            sort_by (:obj:`str`, optional): Параметр для сортировки.
            timeout (:obj:`int` | :obj:`float`, optional): Если это значение указано, используется как время ожидания
                ответа от сервера вместо указанного при создании пула.
            **kwargs (:obj:`dict`, optional): Произвольные аргументы (будут переданы в запрос).

        Returns:
            :obj:`yandex_music.ArtistAlbums` | :obj:`None`: Страница списка альбомов артиста или :obj:`None`.

        Raises:
            :class:`yandex_music.exceptions.YandexMusicError`: Базовое исключение библиотеки.
        """

        url = f'{self.base_url}/artists/{artist_id}/direct-albums'

        params = {
            'sort-by': sort_by,
            'page': page,
            'page-size': page_size
        }

        result = self._request.get(url, params, timeout=timeout, *args, **kwargs)

        return ArtistAlbums.de_json(result, self)

    def _like_action(self, object_type: str, ids: Union[List[Union[str, int]], str, int], remove: bool = False,
                     user_id: Union[str, int] = None, timeout: Union[int, float] = None, *args, **kwargs) -> bool:
        """Действия с отметкой "Мне нравится".

        Note:
            Типы объектов: `track` - трек, `artist` - исполнитель, `playlist` - плейлист, `album` - альбом.

            Идентификатор плейлиста указывается в формате `owner_id:playlist_id`. Где `playlist_id` - идентификатор
            плейлиста, `owner_id` - уникальный идентификатор владельца плейлиста.

        Args:
            object_type (:obj:`str`): Тип объекта.
            ids (:obj:`str` | :obj:`int` | :obj:`list` из :obj:`str` | :obj:`list` из :obj:`int`): Уникальный
                идентификатор объекта или объектов.
            remove (:obj:`bool`, optional): Если :obj:`True` то снимает отметку, иначе ставит.
            user_id (:obj:`str` | :obj:`int`, optional): Уникальный идентификатор пользователя. Если не указан
                используется ID текущего пользователя.
            timeout (:obj:`int` | :obj:`float`, optional): Если это значение указано, используется как время ожидания
                ответа от сервера вместо указанного при создании пула.
            **kwargs (:obj:`dict`, optional): Произвольные аргументы (будут переданы в запрос).

        Returns:
            :obj:`bool`: :obj:`True` при успешном выполнении запроса, иначе :obj:`False`.

        Raises:
            :class:`yandex_music.exceptions.YandexMusicError`: Базовое исключение библиотеки.
        """
        if user_id is None and self.me is not None:
            user_id = self.me.account.uid

        action = 'remove' if remove else 'add-multiple'
        url = f'{self.base_url}/users/{user_id}/likes/{object_type}s/{action}'

        result = self._request.post(url, {f'{object_type}-ids': ids}, timeout=timeout, *args, **kwargs)

        if object_type == 'track':
            return 'revision' in result

        return result == 'ok'

    @log
    def users_likes_tracks_add(self, track_ids: Union[List[Union[str, int]], str, int], user_id: Union[str, int] = None,
                               timeout: Union[int, float] = None, *args, **kwargs) -> bool:
        """Поставить отметку "Мне нравится" треку/трекам.

        Note:
            Так же снимает отметку "Не рекомендовать" если она есть.

        Args:
            track_ids (:obj:`str` | :obj:`int` | :obj:`list` из :obj:`str` | :obj:`list` из :obj:`int`): Уникальный
                идентификатор трека или треков.
            user_id (:obj:`str` | :obj:`int`, optional): Уникальный идентификатор пользователя. Если не указан
                используется ID текущего пользователя.
            timeout (:obj:`int` | :obj:`float`, optional): Если это значение указано, используется как время ожидания
                ответа от сервера вместо указанного при создании пула.
            **kwargs (:obj:`dict`, optional): Произвольные аргументы (будут переданы в запрос).

        Returns:
            :obj:`bool`: :obj:`True` при успешном выполнении запроса, иначе :obj:`False`.

        Raises:
            :class:`yandex_music.exceptions.YandexMusicError`: Базовое исключение библиотеки.
        """
        return self._like_action('track', track_ids, False, user_id, timeout, *args, **kwargs)

    @log
    def users_likes_tracks_remove(self, track_ids: Union[List[Union[str, int]], str, int],
                                  user_id: Union[str, int] = None,
                                  timeout: Union[int, float] = None, *args, **kwargs) -> bool:
        """Снять отметку "Мне нравится" у трека/треков.

        Args:
            track_ids (:obj:`str` | :obj:`int` | :obj:`list` из :obj:`str` | :obj:`list` из :obj:`int`): Уникальный
                идентификатор трека или треков.
            user_id (:obj:`str` | :obj:`int`, optional): Уникальный идентификатор пользователя. Если не указан
                используется ID текущего пользователя.
            timeout (:obj:`int` | :obj:`float`, optional): Если это значение указано, используется как время ожидания
                ответа от сервера вместо указанного при создании пула.
            **kwargs (:obj:`dict`, optional): Произвольные аргументы (будут переданы в запрос).

        Returns:
            :obj:`bool`: :obj:`True` при успешном выполнении запроса, иначе :obj:`False`.

        Raises:
            :class:`yandex_music.exceptions.YandexMusicError`: Базовое исключение библиотеки.
        """
        return self._like_action('track', track_ids, True, user_id, timeout, *args, **kwargs)

    @log
    def users_likes_artists_add(self, artist_ids: Union[List[Union[str, int]], str, int],
                                user_id: Union[str, int] = None,
                                timeout: Union[int, float] = None, *args, **kwargs) -> bool:
        """Поставить отметку "Мне нравится" исполнителю/исполнителям.

        Args:
            artist_ids (:obj:`str` | :obj:`int` | :obj:`list` из :obj:`str` | :obj:`list` из :obj:`int`): Уникальный
                идентификатор артиста или артистов.
            user_id (:obj:`str` | :obj:`int`, optional): Уникальный идентификатор пользователя. Если не указан
                используется ID текущего пользователя.
            timeout (:obj:`int` | :obj:`float`, optional): Если это значение указано, используется как время ожидания
                ответа от сервера вместо указанного при создании пула.
            **kwargs (:obj:`dict`, optional): Произвольные аргументы (будут переданы в запрос).

        Returns:
            :obj:`bool`: :obj:`True` при успешном выполнении запроса, иначе :obj:`False`.

        Raises:
            :class:`yandex_music.exceptions.YandexMusicError`: Базовое исключение библиотеки.
        """
        return self._like_action('artist', artist_ids, False, user_id, timeout, *args, **kwargs)

    def users_likes_artists_remove(self, artist_ids: Union[List[Union[str, int]], str, int],
                                   user_id: Union[str, int] = None,
                                   timeout: Union[int, float] = None, *args, **kwargs) -> bool:
        """Снять отметку "Мне нравится" у исполнителя/исполнителей.

        Args:
            artist_ids (:obj:`str` | :obj:`int` | :obj:`list` из :obj:`str` | :obj:`list` из :obj:`int`): Уникальный
                идентификатор артиста или артистов.
            user_id (:obj:`str` | :obj:`int`, optional): Уникальный идентификатор пользователя. Если не указан
                используется ID текущего пользователя.
            timeout (:obj:`int` | :obj:`float`, optional): Если это значение указано, используется как время ожидания
                ответа от сервера вместо указанного при создании пула.
            **kwargs (:obj:`dict`, optional): Произвольные аргументы (будут переданы в запрос).

        Returns:
            :obj:`bool`: :obj:`True` при успешном выполнении запроса, иначе :obj:`False`.

        Raises:
            :class:`yandex_music.exceptions.YandexMusicError`: Базовое исключение библиотеки.
        """
        return self._like_action('artist', artist_ids, True, user_id, timeout, *args, **kwargs)

    @log
    def users_likes_playlists_add(self, playlist_ids: Union[List[Union[str, int]], str, int],
                                  user_id: Union[str, int] = None,
                                  timeout: Union[int, float] = None, *args, **kwargs) -> bool:
        """Поставить отметку "Мне нравится" плейлисту/плейлистам.

        Note:
            Идентификатор плейлиста указывается в формате `owner_id:playlist_id`. Где `playlist_id` - идентификатор
            плейлиста, `owner_id` - уникальный идентификатор владельца плейлиста.

        Args:
            playlist_ids (:obj:`str` | :obj:`int` | :obj:`list` из :obj:`str` | :obj:`list` из :obj:`int`): Уникальный
                идентификатор плейлиста или плейлистов.
            user_id (:obj:`str` | :obj:`int`, optional): Уникальный идентификатор пользователя. Если не указан
                используется ID текущего пользователя.
            timeout (:obj:`int` | :obj:`float`, optional): Если это значение указано, используется как время ожидания
                ответа от сервера вместо указанного при создании пула.
            **kwargs (:obj:`dict`, optional): Произвольные аргументы (будут переданы в запрос).

        Returns:
            :obj:`bool`: :obj:`True` при успешном выполнении запроса, иначе :obj:`False`.

        Raises:
            :class:`yandex_music.exceptions.YandexMusicError`: Базовое исключение библиотеки.
        """
        return self._like_action('playlist', playlist_ids, False, user_id, timeout, *args, **kwargs)

    @log
    def users_likes_playlists_remove(self, playlist_ids: Union[List[Union[str, int]], str, int],
                                     user_id: Union[str, int] = None,
                                     timeout: Union[int, float] = None, *args, **kwargs) -> bool:
        """Снять отметку "Мне нравится" у плейлиста/плейлистов.

        Note:
            Идентификатор плейлиста указывается в формате `owner_id:playlist_id`. Где `playlist_id` - идентификатор
            плейлиста, `owner_id` - уникальный идентификатор владельца плейлиста.

        Args:
            playlist_ids (:obj:`str` | :obj:`int` | :obj:`list` из :obj:`str` | :obj:`list` из :obj:`int`): Уникальный
                идентификатор плейлиста или плейлистов.
            user_id (:obj:`str` | :obj:`int`, optional): Уникальный идентификатор пользователя. Если не указан
                используется ID текущего пользователя.
            timeout (:obj:`int` | :obj:`float`, optional): Если это значение указано, используется как время ожидания
                ответа от сервера вместо указанного при создании пула.
            **kwargs (:obj:`dict`, optional): Произвольные аргументы (будут переданы в запрос).

        Returns:
            :obj:`bool`: :obj:`True` при успешном выполнении запроса, иначе :obj:`False`.

        Raises:
            :class:`yandex_music.exceptions.YandexMusicError`: Базовое исключение библиотеки.
        """
        return self._like_action('playlist', playlist_ids, True, user_id, timeout, *args, **kwargs)

    @log
    def users_likes_albums_add(self, album_ids: Union[List[Union[str, int]], str, int], user_id: Union[str, int] = None,
                               timeout: Union[int, float] = None, *args, **kwargs) -> bool:
        """Поставить отметку "Мне нравится" альбому/альбомам.

        Args:
            album_ids (:obj:`str` | :obj:`int` | :obj:`list` из :obj:`str` | :obj:`list` из :obj:`int`): Уникальный
                идентификатор артиста или артистов.
            user_id (:obj:`str` | :obj:`int`, optional): Уникальный идентификатор пользователя. Если не указан
                используется ID текущего пользователя.
            timeout (:obj:`int` | :obj:`float`, optional): Если это значение указано, используется как время ожидания
                ответа от сервера вместо указанного при создании пула.
            **kwargs (:obj:`dict`, optional): Произвольные аргументы (будут переданы в запрос).

        Returns:
            :obj:`bool`: :obj:`True` при успешном выполнении запроса, иначе :obj:`False`.

        Raises:
            :class:`yandex_music.exceptions.YandexMusicError`: Базовое исключение библиотеки.
        """
        return self._like_action('album', album_ids, False, user_id, timeout, *args, **kwargs)

    @log
    def users_likes_albums_remove(self, album_ids: Union[List[Union[str, int]], str, int],
                                  user_id: Union[str, int] = None,
                                  timeout: Union[int, float] = None, *args, **kwargs) -> bool:
        """Снять отметку "Мне нравится" у альбома/альбомов.

        Args:
            album_ids (:obj:`str` | :obj:`int` | :obj:`list` из :obj:`str` | :obj:`list` из :obj:`int`): Уникальный
                идентификатор артиста или артистов.
            user_id (:obj:`str` | :obj:`int`, optional): Уникальный идентификатор пользователя. Если не указан
                используется ID текущего пользователя.
            timeout (:obj:`int` | :obj:`float`, optional): Если это значение указано, используется как время ожидания
                ответа от сервера вместо указанного при создании пула.
            **kwargs (:obj:`dict`, optional): Произвольные аргументы (будут переданы в запрос).

        Returns:
            :obj:`bool`: :obj:`True` при успешном выполнении запроса, иначе :obj:`False`.

        Raises:
            :class:`yandex_music.exceptions.YandexMusicError`: Базовое исключение библиотеки.
        """
        return self._like_action('album', album_ids, True, user_id, timeout, *args, **kwargs)

    def _get_list(self, object_type: str, ids: Union[List[Union[str, int]], int, str],
                  params: dict = None, timeout: Union[int, float] = None,
                  *args, **kwargs) -> List[Union[Artist, Album, Track, Playlist]]:
        """Получение объекта/объектов.

        Args:
            object_type (:obj:`str`): Тип объекта.
            ids (:obj:`str` | :obj:`int` | :obj:`list` из :obj:`str` | :obj:`list` из :obj:`int`): Уникальный
                идентификатор объекта или объектов.
            params (:obj:`dict`, optional): Параметры, которые будут переданы в запрос.
            timeout (:obj:`int` | :obj:`float`, optional): Если это значение указано, используется как время ожидания
                ответа от сервера вместо указанного при создании пула.
            **kwargs (:obj:`dict`, optional): Произвольные аргументы (будут переданы в запрос).

        Returns:
            :obj:`list` из :obj:`yandex_music.Artist` | :obj:`list` из :obj:`yandex_music.Album` |
                :obj:`list` из :obj:`yandex_music.Track` | :obj:`list` из :obj:`yandex_music.Playlist`: Запрошенный
                объект.

        Raises:
            :class:`yandex_music.exceptions.YandexMusicError`: Базовое исключение библиотеки.
        """
        if params is None:
            params = {}
        params.update({f'{object_type}-ids': ids})

        url = f'{self.base_url}/{object_type}s' + ('/list' if object_type == 'playlist' else '')

        result = self._request.post(url, params, timeout=timeout, *args, **kwargs)

        return de_list.get(object_type)(result, self)

    @log
    def artists(self, artist_ids: Union[List[Union[str, int]], int, str], timeout: Union[int, float] = None,
                *args, **kwargs) -> List[Artist]:
        """Получение исполнителя/исполнителей.

        Args:
            artist_ids (:obj:`str` | :obj:`int` | :obj:`list` из :obj:`str` | :obj:`list` из :obj:`int`): Уникальный
                идентификатор исполнителя или исполнителей.
            timeout (:obj:`int` | :obj:`float`, optional): Если это значение указано, используется как время ожидания
                ответа от сервера вместо указанного при создании пула.
            **kwargs (:obj:`dict`, optional): Произвольные аргументы (будут переданы в запрос).

        Returns:
            :obj:`list` из :obj:`yandex_music.Artist`: Исполнитель или исполнители.

        Raises:
            :class:`yandex_music.exceptions.YandexMusicError`: Базовое исключение библиотеки.
        """
        return self._get_list('artist', artist_ids, timeout=timeout, *args, **kwargs)

    @log
    def albums(self, album_ids: Union[List[Union[str, int]], int, str], timeout: Union[int, float] = None,
               *args, **kwargs) -> List[Album]:
        """Получение альбома/альбомов.

        Args:
            album_ids (:obj:`str` | :obj:`int` | :obj:`list` из :obj:`str` | :obj:`list` из :obj:`int`): Уникальный
                идентификатор альбома или альбомов.
            timeout (:obj:`int` | :obj:`float`, optional): Если это значение указано, используется как время ожидания
                ответа от сервера вместо указанного при создании пула.
            **kwargs (:obj:`dict`, optional): Произвольные аргументы (будут переданы в запрос).

        Returns:
            :obj:`list` из :obj:`yandex_music.Album`: Альбом или альбомы.

        Raises:
            :class:`yandex_music.exceptions.YandexMusicError`: Базовое исключение библиотеки.
        """
        return self._get_list('album', album_ids, timeout=timeout, *args, **kwargs)

    @log
    def tracks(self, track_ids: Union[List[Union[str, int]], int, str], with_positions: bool = True,
               timeout: Union[int, float] = None, *args, **kwargs) -> List[Track]:
        """Получение трека/треков.

        Args:
            track_ids (:obj:`str` | :obj:`int` | :obj:`list` из :obj:`str` | :obj:`list` из :obj:`int`): Уникальный
                идентификатор трека или треков.
            with_positions (:obj:`bool`, optional): С позициями TODO.
            timeout (:obj:`int` | :obj:`float`, optional): Если это значение указано, используется как время ожидания
                ответа от сервера вместо указанного при создании пула.
            **kwargs (:obj:`dict`, optional): Произвольные аргументы (будут переданы в запрос).

        Returns:
            :obj:`list` из :obj:`yandex_music.Track`: Трек или Треки.

        Raises:
            :class:`yandex_music.exceptions.YandexMusicError`: Базовое исключение библиотеки.
        """
        return self._get_list('track', track_ids, {'with-positions': with_positions}, timeout, *args, **kwargs)

    @log
    def playlists_list(self, playlist_ids: Union[List[Union[str, int]], int, str], timeout: Union[int, float] = None,
                       *args, **kwargs) -> List[Playlist]:
        """Получение плейлиста/плейлистов.

        Note:
            Идентификатор плейлиста указывается в формате `owner_id:playlist_id`. Где `playlist_id` - идентификатор
            плейлиста, `owner_id` - уникальный идентификатор владельца плейлиста.

        Args:
            playlist_ids (:obj:`str` | :obj:`int` | :obj:`list` из :obj:`str` | :obj:`list` из :obj:`int`): Уникальный
                идентификатор плейлиста или плейлистов.
            timeout (:obj:`int` | :obj:`float`, optional): Если это значение указано, используется как время ожидания
                ответа от сервера вместо указанного при создании пула.
            **kwargs (:obj:`dict`, optional): Произвольные аргументы (будут переданы в запрос).

        Returns:
            :obj:`list` из :obj:`yandex_music.Playlist`: Плейлист или плейлисты.

        Raises:
            :class:`yandex_music.exceptions.YandexMusicError`: Базовое исключение библиотеки.
        """
        return self._get_list('playlist', playlist_ids, timeout=timeout, *args, **kwargs)

    @log
    def users_playlists_list(self, user_id: Union[str, int] = None, timeout: Union[int, float] = None,
                             *args, **kwargs) -> List[Playlist]:
        """Получение списка плейлистов пользователя.

        Args:
            user_id (:obj:`str` | :obj:`int`, optional): Уникальный идентификатор пользователя. Если не указан
                используется ID текущего пользователя.
            timeout (:obj:`int` | :obj:`float`, optional): Если это значение указано, используется как время ожидания
                ответа от сервера вместо указанного при создании пула.
            **kwargs (:obj:`dict`, optional): Произвольные аргументы (будут переданы в запрос).

        Returns:
            :obj:`list` из :obj:`yandex_music.Playlist`: Плейлисты пользователя.

        Raises:
            :class:`yandex_music.exceptions.YandexMusicError`: Базовое исключение библиотеки.
        """
        if user_id is None and self.me is not None:
            user_id = self.me.account.uid

        url = f'{self.base_url}/users/{user_id}/playlists/list'

        result = self._request.get(url, timeout=timeout, *args, **kwargs)

        return Playlist.de_list(result, self)

    def _get_likes(self, object_type: str, user_id: Union[str, int] = None, params: dict = None,
                   timeout: Union[int, float] = None, *args, **kwargs) -> Union[List[Like], Optional[TracksList]]:
        """Получение объектов с отметкой "Мне нравится".

        Args:
            object_type (:obj:`str`): Тип объекта.
            user_id (:obj:`str` | :obj:`int`, optional): Уникальный идентификатор пользователя. Если не указан
                используется ID текущего пользователя.
            params (:obj:`dict`, optional): Параметры, которые будут переданы в запрос.
            timeout (:obj:`int` | :obj:`float`, optional): Если это значение указано, используется как время ожидания
                ответа от сервера вместо указанного при создании пула.
            **kwargs (:obj:`dict`, optional): Произвольные аргументы (будут переданы в запрос).

        Returns:
            :obj:`list` из :obj:`yandex_music.Like` | :obj:`yandex_music.TracksList`: Объекты с отметкой "Мне нравится".

        Raises:
            :class:`yandex_music.exceptions.YandexMusicError`: Базовое исключение библиотеки.
        """
        if user_id is None and self.me is not None:
            user_id = self.me.account.uid

        url = f'{self.base_url}/users/{user_id}/likes/{object_type}s'

        result = self._request.get(url, params, timeout=timeout, *args, **kwargs)

        if object_type == 'track':
            return TracksList.de_json(result.get('library'), self)

        return Like.de_list(result, self, object_type)

    @log
    def users_likes_tracks(self, user_id: Union[str, int] = None, if_modified_since_revision: int = 0,
                           timeout: Union[int, float] = None, *args, **kwargs) -> Optional[TracksList]:
        """Получение треков с отметкой "Мне нравится".

        Args:
            user_id (:obj:`str` | :obj:`int`, optional): Уникальный идентификатор пользователя. Если не указан
                используется ID текущего пользователя.
            if_modified_since_revision (:obj:`int`, optional): TODO.
            timeout (:obj:`int` | :obj:`float`, optional): Если это значение указано, используется как время ожидания
                ответа от сервера вместо указанного при создании пула.
            **kwargs (:obj:`dict`, optional): Произвольные аргументы (будут переданы в запрос).

        Returns:
            :obj:`yandex_music.TracksList`: Треки с отметкой "Мне нравится".

        Raises:
            :class:`yandex_music.exceptions.YandexMusicError`: Базовое исключение библиотеки.
        """
        return self._get_likes('track', user_id, {'if-modified-since-revision': if_modified_since_revision}, timeout,
                               *args, **kwargs)

    @log
    def users_likes_albums(self, user_id: Union[str, int] = None, rich: bool = True, timeout: Union[int, float] = None,
                           *args, **kwargs) -> List[Like]:
        """Получение альбомов с отметкой "Мне нравится".

        Args:
            user_id (:obj:`str` | :obj:`int`, optional): Уникальный идентификатор пользователя. Если не указан
                используется ID текущего пользователя.
            rich (:obj:`bool`, optional): Если False, то приходит укороченная версия.
            timeout (:obj:`int` | :obj:`float`, optional): Если это значение указано, используется как время ожидания
                ответа от сервера вместо указанного при создании пула.
            **kwargs (:obj:`dict`, optional): Произвольные аргументы (будут переданы в запрос).

        Returns:
            :obj:`list` из :obj:`yandex_music.Like`: Альбомы с отметкой "Мне нравится".

        Raises:
            :class:`yandex_music.exceptions.YandexMusicError`: Базовое исключение библиотеки.
        """
        return self._get_likes('album', user_id, {'rich': rich}, timeout, *args, **kwargs)

    @log
    def users_likes_artists(self, user_id: Union[str, int] = None, with_timestamps: bool = True,
                            timeout: Union[int, float] = None, *args, **kwargs) -> List[Like]:
        """Получение артистов с отметкой "Мне нравится".

        Args:
            user_id (:obj:`str` | :obj:`int`, optional): Уникальный идентификатор пользователя. Если не указан
                используется ID текущего пользователя.
            with_timestamps (:obj:`bool`, optional):  С временными метками TODO.
            timeout (:obj:`int` | :obj:`float`, optional): Если это значение указано, используется как время ожидания
                ответа от сервера вместо указанного при создании пула.
            **kwargs (:obj:`dict`, optional): Произвольные аргументы (будут переданы в запрос).

        Returns:
            :obj:`list` из :obj:`yandex_music.Like`: Артисты с отметкой "Мне нравится".

        Raises:
            :class:`yandex_music.exceptions.YandexMusicError`: Базовое исключение библиотеки.
        """
        return self._get_likes('artist', user_id, {'with-timestamps': with_timestamps}, timeout, *args, **kwargs)

    @log
    def users_likes_playlists(self, user_id: Union[str, int] = None, timeout: Union[int, float] = None,
                              *args, **kwargs) -> List[Like]:
        """Получение плейлистов с отметкой "Мне нравится".

        Args:
            user_id (:obj:`str` | :obj:`int`, optional): Уникальный идентификатор пользователя. Если не указан
                используется ID текущего пользователя.
            timeout (:obj:`int` | :obj:`float`, optional): Если это значение указано, используется как время ожидания
                ответа от сервера вместо указанного при создании пула.
            **kwargs (:obj:`dict`, optional): Произвольные аргументы (будут переданы в запрос).

        Returns:
            :obj:`list` из :obj:`yandex_music.Like`: Плейлисты с отметкой "Мне нравится".

        Raises:
            :class:`yandex_music.exceptions.YandexMusicError`: Базовое исключение библиотеки.
        """
        return self._get_likes('playlist', user_id, timeout=timeout, *args, **kwargs)

    @log
    def users_dislikes_tracks(self, user_id: Union[str, int] = None, if_modified_since_revision: int = 0,
                              timeout: Union[int, float] = None, *args, **kwargs) -> Optional[TracksList]:
        """Получение треков с отметкой "Не рекомендовать".

        Args:
            user_id (:obj:`str` | :obj:`int`, optional): Уникальный идентификатор пользователя. Если не указан
                используется ID текущего пользователя.
            if_modified_since_revision (:obj:`bool`, optional): TODO.
            timeout (:obj:`int` | :obj:`float`, optional): Если это значение указано, используется как время ожидания
                ответа от сервера вместо указанного при создании пула.
            **kwargs (:obj:`dict`, optional): Произвольные аргументы (будут переданы в запрос).

        Returns:
            :obj:`list` из :obj:`yandex_music.TracksList`: Треки с отметкой "Не рекомендовать".

        Raises:
            :class:`yandex_music.exceptions.YandexMusicError`: Базовое исключение библиотеки.
        """
        if user_id is None and self.me is not None:
            user_id = self.me.account.uid

        url = f'{self.base_url}/users/{user_id}/dislikes/tracks'

        result = self._request.get(url, {'if_modified_since_revision': if_modified_since_revision},
                                   timeout=timeout, *args, **kwargs)

        return TracksList.de_json(result.get('library'), self)

    def _dislike_action(self, ids: Union[List[Union[str, int]], str, int], remove: bool = False,
                        user_id: Union[str, int] = None, timeout: Union[int, float] = None, *args, **kwargs) -> bool:
        """Действия с отметкой "Не рекомендовать".

        Args:
            ids (:obj:`str` | :obj:`int` | :obj:`list` из :obj:`str` | :obj:`list` из :obj:`int`): Уникальный
                идентификатор объекта или объектов.
            remove (:obj:`bool`, optional): Если :obj:`True`, то снимает отметку, иначе ставит.
            user_id (:obj:`str` | :obj:`int`, optional): Уникальный идентификатор пользователя. Если не указан
                используется ID текущего пользователя.
            timeout (:obj:`int` | :obj:`float`, optional): Если это значение указано, используется как время ожидания
                ответа от сервера вместо указанного при создании пула.
            **kwargs (:obj:`dict`, optional): Произвольные аргументы (будут переданы в запрос).

        Returns:
            :obj:`bool`: :obj:`True` при успешном выполнении запроса, иначе :obj:`False`.

        Raises:
            :class:`yandex_music.exceptions.YandexMusicError`: Базовое исключение библиотеки.
        """
        if user_id is None and self.me is not None:
            user_id = self.me.account.uid

        action = 'remove' if remove else 'add-multiple'
        url = f'{self.base_url}/users/{user_id}/dislikes/tracks/{action}'

        result = self._request.post(url, {f'track-ids': ids}, timeout=timeout, *args, **kwargs)

        return 'revision' in result

    @log
    def users_dislikes_tracks_add(self, track_ids: Union[List[Union[str, int]], str, int],
                                  user_id: Union[str, int] = None,
                                  timeout: Union[int, float] = None, *args, **kwargs) -> bool:
        """Поставить отметку "Не рекомендовать" треку/трекам.

        Note:
            Так же снимает отметку "Мне нравится" если она есть.

        Args:
            track_ids (:obj:`str` | :obj:`int` | :obj:`list` из :obj:`str` | :obj:`list` из :obj:`int`): Уникальный
                идентификатор трека или треков.
            user_id (:obj:`str` | :obj:`int`, optional): Уникальный идентификатор пользователя. Если не указан
                используется ID текущего пользователя.
            timeout (:obj:`int` | :obj:`float`, optional): Если это значение указано, используется как время ожидания
                ответа от сервера вместо указанного при создании пула.
            **kwargs (:obj:`dict`, optional): Произвольные аргументы (будут переданы в запрос).

        Returns:
            :obj:`bool`: :obj:`True` при успешном выполнении запроса, иначе :obj:`False`.

        Raises:
            :class:`yandex_music.exceptions.YandexMusicError`: Базовое исключение библиотеки.
        """
        return self._dislike_action(track_ids, False, user_id, timeout, *args, **kwargs)

    @log
    def users_dislikes_tracks_remove(self, track_ids: Union[List[Union[str, int]], str, int],
                                     user_id: Union[str, int] = None,
                                     timeout: Union[int, float] = None, *args, **kwargs) -> bool:
        """Снять отметку "Не рекомендовать" у трека/треков.

        Args:
            track_ids (:obj:`str` | :obj:`int` | :obj:`list` из :obj:`str` | :obj:`list` из :obj:`int`): Уникальный
                идентификатор трека или треков.
            user_id (:obj:`str` | :obj:`int`, optional): Уникальный идентификатор пользователя. Если не указан
                используется ID текущего пользователя.
            timeout (:obj:`int` | :obj:`float`, optional): Если это значение указано, используется как время ожидания
                ответа от сервера вместо указанного при создании пула.
            **kwargs (:obj:`dict`, optional): Произвольные аргументы (будут переданы в запрос).

        Returns:
            :obj:`bool`: :obj:`True` при успешном выполнении запроса, иначе :obj:`False`.

        Raises:
            :class:`yandex_music.exceptions.YandexMusicError`: Базовое исключение библиотеки.
        """
        return self._dislike_action(track_ids, True, user_id, timeout, *args, **kwargs)

    @log
    def after_track(self, next_track_id: Union[str, int], context_item: str, prev_track_id: Union[str, int] = None,
                    context: str = 'playlist', types: str = 'shot', from_: str = 'mobile-landing-origin-default',
                    timeout: Union[int, float] = None, *args, **kwargs) -> Optional[ShotEvent]:
        """Получение рекламы или шота от Алисы после трека.

        Note:
            При получения шота от Алисы `prev_track_id` можно не указывать.

            Если `context = 'playlist'`, то в `context_item` необходимо передать `{OWNER_PLAYLIST}:{ID_PLAYLIST}`.
            Плейлист с Алисой имеет владельца с `id = 940441070`.

            ID плейлиста можно получить из блоков landing'a. Получить шот чужого плейлиста нельзя.

            Известные значения `context`: `playlist`.

            Известные значения `types`: `shot`, `ad`.

        Args:
            prev_track_id (:obj:`str` | :obj:`int`): Уникальный идентификатор предыдущего трека.
            next_track_id (:obj:`str` | :obj:`int`): Уникальный идентификатор следующего трека.
            context_item (:obj:`str`): Уникальный идентификатор контекста.
            context (:obj:`str`, optional): Место, откуда было вызвано получение.
            types (:obj:`str`, optional): Тип того, что вернуть после трека.
            from_ (:obj:`str`, optional): Место, с которого попали в контекст.
            timeout (:obj:`int` | :obj:`float`, optional): Если это значение указано, используется как время ожидания
                ответа от сервера вместо указанного при создании пула.
            **kwargs (:obj:`dict`, optional): Произвольные аргументы (будут переданы в запрос).

        Returns:
            :obj:`yandex_music.ShotEvent`: Шот от Алисы или :obj:`None`.

        Raises:
            :class:`yandex_music.exceptions.YandexMusicError`: Базовое исключение библиотеки.
        """

        url = f'{self.base_url}/after-track'

        params = {
            'from': from_,
            'prevTrackId': prev_track_id,
            'nextTrackId': next_track_id,
            'context': context,
            'contextItem': context_item,
            'types': types,
        }

        result = self._request.get(url, params=params, timeout=timeout, *args, **kwargs)

        # TODO судя по всему эндпоинт ещё возвращает рекламу после треков для пользователей без подписки.
        return ShotEvent.de_json(result.get('shot_event'), self)

    # camelCase псевдонимы

    #: Псевдоним для :attr:`from_credentials`
    fromCredentials = from_credentials
    #: Псевдоним для :attr:`from_token`
    fromToken = from_token
    #: Псевдоним для :attr:`generate_token_by_username_and_password`
    generateTokenByUsernameAndPassword = generate_token_by_username_and_password
    #: Псевдоним для :attr:`account_status`
    accountStatus = account_status
    #: Псевдоним для :attr:`account_settings`
    accountSettings = account_settings
    #: Псевдоним для :attr:`account_settings_set`
    accountSettingsSet = account_settings_set
    #: Псевдоним для :attr:`permission_alerts`
    permissionAlerts = permission_alerts
    #: Псевдоним для :attr:`account_experiments`
    accountExperiments = account_experiments
    #: Псевдоним для :attr:`consume_promo_code`
    consumePromoCode = consume_promo_code
    #: Псевдоним для :attr:`feed_wizard_is_passed`
    feedWizardIsPassed = feed_wizard_is_passed
    #: Псевдоним для :attr:`tracks_download_info`
    tracksDownloadInfo = tracks_download_info
    #: Псевдоним для :attr:`track_supplement`
    trackSupplement = track_supplement
    #: Псевдоним для :attr:`tracks_similar`
    tracksSimilar = tracks_similar
    #: Псевдоним для :attr:`play_audio`
    playAudio = play_audio
    #: Псевдоним для :attr:`albums_with_tracks`
    albumsWithTracks = albums_with_tracks
    #: Псевдоним для :attr:`search_suggest`
    searchSuggest = search_suggest
    #: Псевдоним для :attr:`users_settings`
    usersSettings = users_settings
    #: Псевдоним для :attr:`users_playlists`
    usersPlaylists = users_playlists
    #: Псевдоним для :attr:`users_playlists_recommendations`
    usersPlaylistsRecommendations = users_playlists_recommendations
    #: Псевдоним для :attr:`users_playlists_create`
    usersPlaylistsCreate = users_playlists_create
    #: Псевдоним для :attr:`users_playlists_delete`
    usersPlaylistsDelete = users_playlists_delete
    #: Псевдоним для :attr:`users_playlists_name`
    usersPlaylistsName = users_playlists_name
    #: Псевдоним для :attr:`users_playlists_visibility`
    usersPlaylistsVisibility = users_playlists_visibility
    #: Псевдоним для :attr:`users_playlists_change`
    usersPlaylistsChange = users_playlists_change
    #: Псевдоним для :attr:`users_playlists_insert_track`
    usersPlaylistsInsertTrack = users_playlists_insert_track
    #: Псевдоним для :attr:`users_playlists_delete_track`
    usersPlaylistsDeleteTrack = users_playlists_delete_track
    #: Псевдоним для :attr:`rotor_account_status`
    rotorAccountStatus = rotor_account_status
    #: Псевдоним для :attr:`rotor_stations_dashboard`
    rotorStationsDashboard = rotor_stations_dashboard
    #: Псевдоним для :attr:`rotor_stations_list`
    rotorStationsList = rotor_stations_list
    #: Псевдоним для :attr:`rotor_station_feedback`
    rotorStationFeedback = rotor_station_feedback
    #: Псевдоним для :attr:`rotor_station_feedback_radio_started`
    rotorStationFeedbackRadioStarted = rotor_station_feedback_radio_started
    #: Псевдоним для :attr:`rotor_station_feedback_track_started`
    rotorStationFeedbackTrackStarted = rotor_station_feedback_track_started
    #: Псевдоним для :attr:`rotor_station_feedback_track_finished`
    rotorStationFeedbackTrackFinished = rotor_station_feedback_track_finished
    #: Псевдоним для :attr:`rotor_station_feedback_skip`
    rotorStationFeedbackSkip = rotor_station_feedback_skip
    #: Псевдоним для :attr:`rotor_station_info`
    rotorStationInfo = rotor_station_info
    #: Псевдоним для :attr:`rotor_station_settings2`
    rotorStationSettings2 = rotor_station_settings2
    #: Псевдоним для :attr:`rotor_station_tracks`
    rotorStationTracks = rotor_station_tracks
    #: Псевдоним для :attr:`artists_brief_info`
    artistsBriefInfo = artists_brief_info
    #: Псевдоним для :attr:`artists_tracks`
    artistsTracks = artists_tracks
    #: Псевдоним для :attr:`artists_direct_albums`
    artistsDirectAlbums = artists_direct_albums
    #: Псевдоним для :attr:`users_likes_tracks_add`
    usersLikesTracksAdd = users_likes_tracks_add
    #: Псевдоним для :attr:`users_likes_tracks_remove`
    usersLikesTracksRemove = users_likes_tracks_remove
    #: Псевдоним для :attr:`users_likes_artists_add`
    usersLikesArtistsAdd = users_likes_artists_add
    #: Псевдоним для :attr:`users_likes_artists_remove`
    usersLikesArtistsRemove = users_likes_artists_remove
    #: Псевдоним для :attr:`users_likes_playlists_add`
    usersLikesPlaylistsAdd = users_likes_playlists_add
    #: Псевдоним для :attr:`users_likes_playlists_remove`
    usersLikesPlaylistsRemove = users_likes_playlists_remove
    #: Псевдоним для :attr:`users_likes_albums_add`
    usersLikesAlbumsAdd = users_likes_albums_add
    #: Псевдоним для :attr:`users_likes_albums_remove`
    usersLikesAlbumsRemove = users_likes_albums_remove
    #: Псевдоним для :attr:`playlists_list`
    playlistsList = playlists_list
    #: Псевдоним для :attr:`users_playlists_list`
    usersPlaylistsList = users_playlists_list
    #: Псевдоним для :attr:`users_likes_tracks`
    usersLikesTracks = users_likes_tracks
    #: Псевдоним для :attr:`users_likes_albums`
    usersLikesAlbums = users_likes_albums
    #: Псевдоним для :attr:`users_likes_artists`
    usersLikesArtists = users_likes_artists
    #: Псевдоним для :attr:`users_likes_playlists`
    usersLikesPlaylists = users_likes_playlists
    #: Псевдоним для :attr:`users_dislikes_tracks`
    usersDislikesTracks = users_dislikes_tracks
    #: Псевдоним для :attr:`users_dislikes_tracks_add`
    usersDislikesTracksAdd = users_dislikes_tracks_add
    #: Псевдоним для :attr:`users_dislikes_tracks_remove`
    usersDislikesTracksRemove = users_dislikes_tracks_remove
    #: Псевдоним для :attr:`after_track`
    afterTrack = after_track<|MERGE_RESOLUTION|>--- conflicted
+++ resolved
@@ -4,15 +4,9 @@
 from typing import Callable, Dict, List, Optional, Union
 
 from yandex_music import Album, Artist, ArtistAlbums, ArtistTracks, BriefInfo, Dashboard, DownloadInfo, Experiments, \
-<<<<<<< HEAD
-    Feed, Genre, Landing, Like, PermissionAlerts, Playlist, PromoCodeStatus, Search, Settings, ShotEvent, SimilarTracks, \
-    StationResult, StationTracksResult, Status, Suggestions, Supplement, Track, TracksList, UserSettings, \
-    YandexMusicObject, PlaylistRecommendations
-=======
     Feed, Genre, Landing, Like, PermissionAlerts, Playlist, PromoCodeStatus, Search, Settings, ShotEvent, Supplement, \
     StationResult, StationTracksResult, Status, Suggestions, SimilarTracks, Track, TracksList, UserSettings, \
-    YandexMusicObject, ChartInfo, TagResult
->>>>>>> 97cf5b5d
+    YandexMusicObject, ChartInfo, TagResult, PlaylistRecommendations
 from yandex_music.exceptions import Captcha, InvalidToken
 from yandex_music.utils.difference import Difference
 from yandex_music.utils.request import Request
