--- conflicted
+++ resolved
@@ -1,13 +1,9 @@
 from abc import ABCMeta
 from typing import Optional
 
-<<<<<<< HEAD
-ujson: bool = False
-=======
 import builtins
 
-ujson = False
->>>>>>> 2ed5e060
+ujson: bool = False
 try:
     import ujson as json
     ujson = True
