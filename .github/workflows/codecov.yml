--- conflicted
+++ resolved
@@ -4,10 +4,7 @@
   push:
     branches:
       - main
-<<<<<<< HEAD
-=======
       - dev
->>>>>>> ade8a5ff
 
 jobs:
   pytest:
